--- conflicted
+++ resolved
@@ -10,56 +10,37 @@
 
 # pylint: skip-file
 
-<<<<<<< HEAD
 from io import BytesIO
-from typing import Annotated, Dict, List, Optional
-=======
->>>>>>> 0d95cecf
+from typing import Annotated, Dict, List
 import base64
 import json
 import logging
 import time
 import traceback
-<<<<<<< HEAD
 import uuid
 import os
 import requests
-=======
-from io import BytesIO
-from typing import Annotated
->>>>>>> 0d95cecf
 
 from fastapi import APIRouter, Request, Response
 from fastapi import Depends
-<<<<<<< HEAD
 from fastapi import File, UploadFile, Form
 from fastapi import HTTPException
 from fastapi.responses import JSONResponse
-=======
-from fastapi import File
-from fastapi import HTTPException
-from fastapi import UploadFile
->>>>>>> 0d95cecf
 from nv_ingest_client.primitives.jobs.job_spec import JobSpec
 from nv_ingest_client.primitives.tasks.extract import ExtractTask
 from opentelemetry import trace
 from redis import RedisError
 
-<<<<<<< HEAD
 from nv_ingest.util.converters.formats import ingest_json_results_to_blob
 from nv_ingest.util.vdb.milvus import bulk_upload_results_to_milvus, search_milvus, check_bulk_upload_status
 from nv_ingest.schemas.vdb_query_job_schema import OpenAIRequest, OpenAIResponse
 
-from nv_ingest_client.primitives.tasks.extract import ExtractTask
-=======
->>>>>>> 0d95cecf
 from nv_ingest.schemas.message_wrapper_schema import MessageWrapper
 from nv_ingest.schemas.processing_job_schema import ConversionStatus, ProcessingJob
 from nv_ingest.service.impl.ingest.redis_ingest_service import RedisIngestService
 from nv_ingest.service.meta.ingest.ingest_service_meta import IngestServiceMeta
 from nv_ingest_client.primitives.tasks.table_extraction import TableExtractionTask
 from nv_ingest_client.primitives.tasks.chart_extraction import ChartExtractionTask
-from nv_ingest_client.primitives.tasks.vdb_upload import VdbUploadTask
 from nv_ingest_client.primitives.tasks.embed import EmbedTask
 from nv_ingest_client.primitives.tasks.split import SplitTask
 
@@ -218,49 +199,39 @@
         raise HTTPException(status_code=500, detail=f"Nv-Ingest Internal Server Error: {str(ex)}")
 
 
-
 @router.post("/convert")
 async def convert_pdf(
     ingest_service: INGEST_SERVICE_T,
     files: List[UploadFile] = File(...),
     job_id: str = Form(...),
-    vdb_task: bool = Form(False)
+    vdb_task: bool = Form(False),
 ) -> Dict[str, str]:
     try:
-        
+
         print(f"Processing: {len(files)} PDFs ....; vdb_task: {vdb_task}")
-        
+
         submitted_jobs: List[ProcessingJob] = []
         for file in files:
             if file.content_type != "application/pdf":
-                raise HTTPException(
-
-                    status_code=400, detail=f"File {files[0].filename} must be a PDF"
-                )
-            
+                raise HTTPException(status_code=400, detail=f"File {files[0].filename} must be a PDF")
+
             file_stream = BytesIO(file.file.read())
             doc_content = base64.b64encode(file_stream.read()).decode("utf-8")
-            
+
             job_spec = JobSpec(
                 document_type="pdf",
                 payload=doc_content,
                 source_id=file.filename,
                 source_name=file.filename,
                 extended_options={
-                    "tracing_options":
-                    {
+                    "tracing_options": {
                         "trace": True,
                         "ts_send": time.time_ns(),
                     }
-                }
+                },
             )
 
-            extract_task = ExtractTask(
-                document_type="pdf",
-                extract_text=True,
-                extract_images=True,
-                extract_tables=True
-            )
+            extract_task = ExtractTask(document_type="pdf", extract_text=True, extract_images=True, extract_tables=True)
 
             table_data_extract = TableExtractionTask()
             chart_data_extract = ChartExtractionTask()
@@ -271,10 +242,7 @@
                 max_character_length=5000,
                 sentence_window_size=0,
             )
-            embed_task = EmbedTask(
-                text=True,
-                tables=True
-            )
+            embed_task = EmbedTask(text=True, tables=True)
 
             job_spec.add_task(extract_task)
             job_spec.add_task(table_data_extract)
@@ -282,19 +250,15 @@
             job_spec.add_task(split_task)
             job_spec.add_task(embed_task)
 
-            submitted_job_id = await ingest_service.submit_job(
-                MessageWrapper(
-                    payload=json.dumps(job_spec.to_dict())
-                )
-            )
+            submitted_job_id = await ingest_service.submit_job(MessageWrapper(payload=json.dumps(job_spec.to_dict())))
 
             processing_job = ProcessingJob(
                 submitted_job_id=submitted_job_id,
                 filename=file.filename,
                 status=ConversionStatus.IN_PROGRESS,
-                vdb_task=vdb_task
+                vdb_task=vdb_task,
             )
-            
+
             submitted_jobs.append(processing_job)
 
         # Each invocation of this endpoint creates a "job" that could have multiple PDFs being parsed ...
@@ -304,8 +268,8 @@
         else:
             job_id = job_id
 
-        await ingest_service.set_processing_cache(job_id, submitted_jobs) 
-        
+        await ingest_service.set_processing_cache(job_id, submitted_jobs)
+
         print(f"Submitted: {len(submitted_jobs)} PDFs for processing")
 
         return {
@@ -330,28 +294,28 @@
         logger.error(f"Error getting status: {str(e)}")
         raise HTTPException(status_code=500, detail=str(e))
     print(f"Job contains: {len(processing_jobs)} PDFs that are processing. Lets check them now ...")
-    
+
     updated_cache: List[ProcessingJob] = []
     num_ready_docs = 0
-    
+
     for processing_job in processing_jobs:
         print(f"Checking on submitted_job_id: {processing_job.submitted_job_id}")
-    
+
         print(f"Processing Job Status: {processing_job.status}")
         if processing_job.status == ConversionStatus.IN_PROGRESS:
             # Attempt to fetch the job from the ingest service
             try:
                 job_response = await ingest_service.fetch_job(processing_job.submitted_job_id)
-                
+
                 job_response = json.dumps(job_response)
                 blob_response = ingest_json_results_to_blob(job_response)
-                
+
                 processing_job.raw_result = job_response
                 processing_job.content = blob_response
                 processing_job.status = ConversionStatus.SUCCESS
                 num_ready_docs = num_ready_docs + 1
                 updated_cache.append(processing_job)
-                
+
             except TimeoutError:
                 print(f"TimeoutError getting result for job_id: {processing_job.submitted_job_id}")
                 updated_cache.append(processing_job)
@@ -365,7 +329,7 @@
             num_ready_docs = num_ready_docs + 1
             updated_cache.append(processing_job)
 
-    await ingest_service.set_processing_cache(job_id, updated_cache) 
+    await ingest_service.set_processing_cache(job_id, updated_cache)
 
     print(f"{num_ready_docs}/{len(updated_cache)} complete")
     if num_ready_docs == len(updated_cache):
@@ -382,15 +346,15 @@
             )
             raw_results.append(result.raw_result)
             print(f"reuslt.vdb_task: {result.vdb_task}")
-            if result.vdb_task == True:
+            if result.vdb_task is True:
                 vdb_task = True
-        
-        if vdb_task:    
+
+        if vdb_task:
             # The bulk upload task takes time. It is running Async so we return a 202 and store
             # the bulk upload task_id to query for the status on subsequent queries here.
             if vdb_task_id is None:
-                print(f"Inserting results into Milvus vector database ...")
-                vdb_task_id = bulk_upload_results_to_milvus(raw_results, collection_name = job_id)
+                print("Inserting results into Milvus vector database ...")
+                vdb_task_id = bulk_upload_results_to_milvus(raw_results, collection_name=job_id)
                 await ingest_service.set_vdb_bulk_upload_status(job_id, vdb_task_id)
                 print(f"VDB Task Id Insertion: {vdb_task_id}")
                 print(f"/status/{job_id} endpoint execution time: {time.time() - t_start}")
@@ -404,9 +368,10 @@
                     )
                 else:
                     print(f"/status/{job_id} endpoint execution time: {time.time() - t_start}")
-                    raise HTTPException(status_code=202, detail="VDB Bulk upload running but is not ready yet. Retry later.")
-            
-        
+                    raise HTTPException(
+                        status_code=202, detail="VDB Bulk upload running but is not ready yet. Retry later."
+                    )
+
         return JSONResponse(
             content={"status": "completed", "result": results},
             status_code=200,
@@ -422,75 +387,63 @@
     try:
         embedding_http_endpoint = os.getenv("EMBEDDING_HTTP_ENDPOINT", "http://embedding:8000/v1/embeddings")
         logger.debug(f"Embedding endpoint: {embedding_http_endpoint}")
-        
+
         # embedding JSON payload
-        payload = {
-            "input": [text],
-            "model": "nvidia/nv-embedqa-e5-v5",
-            "input_type": "query"
-        }
+        payload = {"input": [text], "model": "nvidia/nv-embedqa-e5-v5", "input_type": "query"}
 
         # Headers
-        headers = {
-            "Content-Type": "application/json",
-            "accept": "application/json"
-        }
-        
+        headers = {"Content-Type": "application/json", "accept": "application/json"}
+
         result = requests.post(embedding_http_endpoint, data=json.dumps(payload), headers=headers)
         logger.debug(f"Embedding result: {result.text}")
         if result.status_code == 200:
             resp_json = json.loads(result.text)
-            return resp_json['data'][0]['embedding'] # List of floats
+            return resp_json["data"][0]["embedding"]  # List of floats
         else:
             # Exception in embedding ...
             raise HTTPException(status_code=500, detail=f"Embedding generation failed: {result.status_code}")
-            
+
     except Exception as e:
         logger.error(f"Exception embedding text: {e}")
         raise HTTPException(status_code=500, detail=f"Embedding generation failed: {e}")
 
+
 @router.post("/query", response_model=OpenAIResponse)
 async def query_milvus(request: OpenAIRequest):
-    
+
     # Adaptation for needs from another team. Sorry for the clutter
-    model = "nvidia/nv-embedqa-e5-v5"
+    # model = "nvidia/nv-embedqa-e5-v5"
     messages = [
         {"role": "system", "content": "You are a helpful assistant."},
-        {"role": "user", "content": request.query}
+        {"role": "user", "content": request.query},
     ]
-    max_tokens = 100
-    temperature = 0.7
-    top_p = 1.0
-    
+
     # Extract user query from the last message
-    user_message = next(
-        (message for message in reversed(messages) if message["role"] == "user"), None
-    )
+    user_message = next((message for message in reversed(messages) if message["role"] == "user"), None)
     if not user_message:
         raise HTTPException(status_code=400, detail="No user query message found in request.")
 
     logger.debug(f"Received user_message: {user_message}")
     user_query = user_message["content"]
     logger.debug(f"User query: {user_query}")
-    
+
     # Generate embedding for the query
     query_embedding = perform_text_embedding(user_query)
 
     logger.debug(f"Query Embedding: {query_embedding}")
     # Query Milvus for relevant documents
     try:
-        docs = search_milvus(query_embedding, top_k = request.k, collection_name = request.job_id)
+        docs = search_milvus(query_embedding, top_k=request.k, collection_name=request.job_id)
         logger.debug(f"Results from milvus: {docs}")
     except Exception as e:
         raise HTTPException(status_code=500, detail=f"Milvus query failed: {e}")
-    
-    
+
     results = []
     # Construct the response (combine docs into one or summarize, depending on your application)
-    if docs != None:
+    if docs is not None:
         print(f"Docs Type: {type(docs)}")
         print(f"Len of docs: {len(docs)}")
-        
+
         for doc in docs:
             if doc is not None:
                 print(f"Doc: {doc}")
@@ -498,23 +451,8 @@
                 if len(results) >= request.k:
                     break
             else:
-                print(f"Doc is None ...")
-                
+                print("Doc is None ...")
+
     print(f"Query Results: {results}")
-            
-    #     response_content = "\n".join([s for s in docs if s is not None])
-    # else:
-    #     # No hits from the VDB ....
-    #     response_content = ""
-
-    # return OpenAIResponse(
-    #     id="query-response-001",
-    #     object="chat.completion",
-    #     created=int(time.time()),
-    #     model="nvidia/nv-embedqa-e5-v5",
-    #     choices=[{"message": {"role": "assistant", "content": response_content}}]
-    # )
-    
-    return OpenAIResponse(
-        content=results
-    )+
+    return OpenAIResponse(content=results)
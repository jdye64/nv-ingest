--- conflicted
+++ resolved
@@ -66,33 +66,6 @@
     # the pipeline.
     morpheus_pipeline_ready = True
 
-<<<<<<< HEAD
-    # We give the users an option to disable checking all distributed services for "readiness"
-    check_all_components = os.getenv("READY_CHECK_ALL_COMPONENTS", "True").lower()
-    if check_all_components in ["1", "true", "yes"]:
-        yolox_page_elements_ready = is_ready(os.getenv("YOLOX_HTTP_ENDPOINT", None), "/v1/health/ready")
-        yolox_graphic_elements_ready = is_ready(
-            os.getenv("YOLOX_GRAPHIC_ELEMENTS_HTTP_ENDPOINT", None), "/v1/health/ready"
-        )
-        #paddle_ready = is_ready(os.getenv("PADDLE_HTTP_ENDPOINT", None), "/v1/health/ready")
-
-        if (
-            ingest_ready
-            and morpheus_pipeline_ready
-            and yolox_page_elements_ready
-            and yolox_graphic_elements_ready
-            #and paddle_ready
-        ):
-            return JSONResponse(content={"ready": True}, status_code=200)
-        else:
-            ready_statuses = {
-                "ingest_ready": ingest_ready,
-                "morpheus_pipeline_ready": morpheus_pipeline_ready,
-                "page_elemenst_ready": yolox_page_elements_ready,
-                "graphic_elements_ready": yolox_graphic_elements_ready,
-                #"paddle_ready": paddle_ready,
-            }
-=======
     # Components that the service should check for "ready"
     # Possible options are
     # 1. empty/none -> This equates to disabling ready checks
@@ -125,6 +98,8 @@
         ready_statuses = {"ingest_ready": ingest_ready, "morpheus_pipeline_ready": morpheus_pipeline_ready}
         ready_to_work = True  # consider nv-ingest ready until an endpoint proves otherwise
         for endpoint, nim_name in endpoint_nim_name_map.items():
+            if "paddle" in nim_name.lower():
+                continue
             endpoint_ready = is_ready(endpoint, "/v1/health/ready")
             if not endpoint_ready:
                 logger.debug(f"Not ready for work. NIM endpoint: '{endpoint}' reporting not ready.")
@@ -137,6 +112,5 @@
         if ready_to_work:
             return JSONResponse(content={"ready": True}, status_code=200)
         else:
->>>>>>> 624a552a
             logger.debug(f"Ready Statuses: {ready_statuses}")
             return JSONResponse(content=ready_statuses, status_code=503)
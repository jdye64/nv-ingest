# SPDX-FileCopyrightText: Copyright (c) 2024-25, NVIDIA CORPORATION & AFFILIATES.
# All rights reserved.
# SPDX-License-Identifier: Apache-2.0

import asyncio
import json
import logging
import os
from json import JSONDecodeError
from typing import Optional, Dict, Any

from typing import List

import redis

from nv_ingest.framework.schemas.framework_message_wrapper_schema import MessageWrapper
from nv_ingest.framework.schemas.framework_processing_job_schema import ProcessingJob
from nv_ingest.framework.util.service.meta.ingest.ingest_service_meta import IngestServiceMeta
from nv_ingest_api.internal.schemas.meta.ingest_job_schema import validate_ingest_job
from nv_ingest_api.util.service_clients.client_base import FetchMode
from nv_ingest_api.util.service_clients.redis.redis_client import RedisClient

logger = logging.getLogger("uvicorn")


<<<<<<< HEAD
# Helper to parse FetchMode from env var
=======
>>>>>>> 1e4cc9a0
def get_fetch_mode_from_env() -> "FetchMode":
    """
    Retrieves the fetch mode from the environment variable FETCH_MODE.

    Returns
    -------
    FetchMode
        The fetch mode as specified by the environment variable, or NON_DESTRUCTIVE by default.
    """
    mode_str: str = os.getenv("FETCH_MODE", "NON_DESTRUCTIVE").upper()
    try:
        return FetchMode[mode_str]
    except KeyError:
        logger.warning(f"Invalid FETCH_MODE '{mode_str}' in environment. Defaulting to DESTRUCTIVE.")
        return FetchMode.DESTRUCTIVE


class RedisIngestService(IngestServiceMeta):
    """
    Submits jobs and fetches results via Redis, supporting multiple fetch modes
    and state management with TTLs. Operates asynchronously using asyncio.to_thread
    for synchronous Redis client operations.
    """

    _concurrency_level: int = int(os.getenv("CONCURRENCY_LEVEL", "10"))
    __shared_instance: Optional["RedisIngestService"] = None

    @staticmethod
<<<<<<< HEAD
    def getInstance() -> "RedisIngestService":
=======
    def get_instance() -> "RedisIngestService":
>>>>>>> 1e4cc9a0
        """
        Static access method implementing the Singleton pattern.

        Returns
        -------
        RedisIngestService
            The singleton instance of the RedisIngestService.
        """
        if RedisIngestService.__shared_instance is None:
            redis_host: str = os.getenv("MESSAGE_CLIENT_HOST", "localhost")
            redis_port: int = int(os.getenv("MESSAGE_CLIENT_PORT", "6379"))
            redis_task_queue: str = os.getenv("REDIS_MORPHEUS_TASK_QUEUE", "morpheus_task_queue")

            fetch_mode: "FetchMode" = get_fetch_mode_from_env()
            result_data_ttl: int = int(os.getenv("RESULT_DATA_TTL_SECONDS", "3600"))
<<<<<<< HEAD
            state_ttl: int = int(os.getenv("STATE_TTL_SECONDS", "86400"))
=======
            state_ttl: int = int(os.getenv("STATE_TTL_SECONDS", "7200"))
>>>>>>> 1e4cc9a0

            cache_config: Dict[str, Any] = {
                "directory": os.getenv("FETCH_CACHE_DIR", "./.fetch_cache"),
                "ttl": int(os.getenv("FETCH_CACHE_TTL_SECONDS", "3600")),
            }
            use_ssl: bool = os.getenv("REDIS_USE_SSL", "false").lower() == "true"

            RedisIngestService.__shared_instance = RedisIngestService(
                redis_hostname=redis_host,
                redis_port=redis_port,
                redis_task_queue=redis_task_queue,
                fetch_mode=fetch_mode,
                result_data_ttl_seconds=result_data_ttl if result_data_ttl > 0 else None,
                state_ttl_seconds=state_ttl if state_ttl > 0 else None,
                cache_config=cache_config,
                use_ssl=use_ssl,
            )
            logger.debug(f"RedisIngestService configured with FetchMode: {fetch_mode.name}")
        else:
            logger.debug("Returning existing RedisIngestService Singleton instance.")
        return RedisIngestService.__shared_instance

    def __init__(
        self,
        redis_hostname: str,
        redis_port: int,
        redis_task_queue: str,
        fetch_mode: "FetchMode",
        result_data_ttl_seconds: Optional[int],
        state_ttl_seconds: Optional[int],
        cache_config: Optional[Dict[str, Any]],
        use_ssl: bool,
    ) -> None:
        """
        Initializes the service and the underlying RedisClient.

        Parameters
        ----------
        redis_hostname : str
            Redis server hostname.
        redis_port : int
            Redis server port.
        redis_task_queue : str
            The Redis queue name for tasks.
        fetch_mode : FetchMode
            The fetch mode configuration.
        result_data_ttl_seconds : int or None
            TTL for result data in seconds, or None to disable.
        state_ttl_seconds : int or None
            TTL for the job state record, or None to disable.
        cache_config : dict or None
            Configuration for caching.
        use_ssl : bool
            Whether to use SSL for the Redis connection.
        """
        self._redis_hostname: str = redis_hostname
        self._redis_port: int = redis_port
        self._redis_task_queue: str = redis_task_queue
        self._fetch_mode: "FetchMode" = fetch_mode
        self._result_data_ttl_seconds: Optional[int] = result_data_ttl_seconds
        self._state_ttl_seconds: Optional[int] = state_ttl_seconds

        self._bulk_vdb_cache_prefix: str = "vdb_bulk_upload_cache:"
        self._cache_prefix: str = "processing_cache:"
        self._state_prefix: str = "job_state:"

        self._ingest_client = RedisClient(
            host=self._redis_hostname,
            port=self._redis_port,
            max_pool_size=self._concurrency_level,
            fetch_mode=self._fetch_mode,
            cache_config=cache_config,
            message_ttl_seconds=self._result_data_ttl_seconds,
            use_ssl=use_ssl,
            max_retries=int(os.getenv("REDIS_MAX_RETRIES", "3")),
            max_backoff=int(os.getenv("REDIS_MAX_BACKOFF", "32")),
            connection_timeout=int(os.getenv("REDIS_CONNECTION_TIMEOUT", "300")),
        )
        logger.debug(
            f"RedisClient initialized for service. Host: {redis_hostname}:{redis_port}, "
            f"FetchMode: {fetch_mode.name}, ResultTTL: {result_data_ttl_seconds}, StateTTL: {state_ttl_seconds}"
        )

    async def submit_job(self, job_spec_wrapper: "MessageWrapper", trace_id: str) -> str:
        """
        Validates, prepares, and submits a job specification to the Redis task queue.
        Sets result data TTL if configured for NON_DESTRUCTIVE mode.

        Parameters
        ----------
        job_spec_wrapper : MessageWrapper
            A wrapper containing the job specification payload.
        trace_id : str
            A unique identifier for the job.

        Returns
        -------
        str
            The job trace_id.

        Raises
        ------
        ValueError
            If the payload is missing or invalid.
        JSONDecodeError, TypeError
            For payload parsing errors.
        RedisError, ConnectionError
            For Redis-related errors.
        """
        try:
            json_data = job_spec_wrapper.model_dump(mode="json").get("payload")
            if not json_data:
                raise ValueError("MessageWrapper payload is missing or empty.")
            if isinstance(json_data, str):
                job_spec = json.loads(json_data)
            elif isinstance(json_data, dict):
                job_spec = json_data
            else:
                raise TypeError(f"Unexpected payload type: {type(json_data)}")
<<<<<<< HEAD
=======

>>>>>>> 1e4cc9a0
            validate_ingest_job(job_spec)
            job_spec["job_id"] = trace_id
            tasks = job_spec.get("tasks", [])
            updated_tasks = []
            for task in tasks:
                task_prop = task.get("task_properties", {})
                if hasattr(task_prop, "model_dump") and callable(task_prop.model_dump):
                    task["task_properties"] = task_prop.model_dump(mode="json")
                elif not isinstance(task_prop, dict):
                    try:
                        task["task_properties"] = dict(task_prop)
                    except (TypeError, ValueError):
                        logger.error(f"Cannot convert task_properties to dict: {task_prop}. Skipping properties.")
                        task["task_properties"] = {}
                updated_tasks.append(task)
            job_spec["tasks"] = updated_tasks
            job_spec_json = json.dumps(job_spec)
            ttl_for_result: Optional[int] = (
                self._result_data_ttl_seconds if self._fetch_mode == FetchMode.NON_DESTRUCTIVE else None
            )
            logger.debug(
                f"Submitting job {trace_id} to queue '{self._redis_task_queue}' with result TTL: {ttl_for_result}"
            )
            await asyncio.to_thread(
                self._ingest_client.submit_message,
                channel_name=self._redis_task_queue,
                message=job_spec_json,
                ttl_seconds=ttl_for_result,
            )
            logger.debug(f"Successfully submitted job {trace_id}")
            return trace_id
        except (JSONDecodeError, TypeError, ValueError) as err:
            logger.exception(f"Data validation or parsing error for job {trace_id}: {err}")
            raise ValueError(f"Invalid job specification: {err}") from err
        except (redis.RedisError, ConnectionError) as err:
            logger.exception(f"Redis error submitting job {trace_id}: {err}")
            raise err
        except Exception as err:
            logger.exception(f"Unexpected error submitting job {trace_id}: {err}")
            raise

    async def fetch_job(self, job_id: str) -> Optional[Dict]:
        """
        Fetches the job result using the configured RedisClient fetch mode and timeout.
        Executes the synchronous client call asynchronously.

        Parameters
        ----------
        job_id : str
            The unique identifier of the job.

        Returns
        -------
        dict or None
            The job result message.

        Raises
        ------
        TimeoutError, RedisError, ConnectionError, ValueError, RuntimeError
            If the fetch operation fails.
        """
        try:
            result_channel: str = f"{job_id}"
            logger.debug(f"Attempting to fetch job result for {job_id} using mode {self._fetch_mode.name}")
            message = await asyncio.to_thread(
                self._ingest_client.fetch_message,
                channel_name=result_channel,
                timeout=10,
            )
            if message is not None:
                logger.debug(f"Successfully fetched result for job {job_id}.")
                return message
            else:
                logger.warning(f"fetch_message for {job_id} returned None unexpectedly.")
                raise TimeoutError("No data found (unexpected None response).")
        except (TimeoutError, redis.RedisError, ConnectionError, ValueError, RuntimeError) as e:
            logger.warning(f"Fetch operation for job {job_id} failed: ({type(e).__name__}) {e}")
            raise e
        except Exception as e:
            logger.exception(f"Unexpected error during async fetch_job for {job_id}: {e}")
            raise RuntimeError(f"Unexpected error fetching job {job_id}") from e
<<<<<<< HEAD

    async def set_job_state(self, job_id: str, state: str) -> None:
        """
        Sets the explicit state of a job and refreshes its TTL.

        Parameters
        ----------
        job_id : str
            The unique identifier of the job.
        state : str
            The state to be assigned to the job.

=======

    async def set_job_state(self, job_id: str, state: str) -> None:
        """
        Sets the explicit state of a job and refreshes its TTL.

        Parameters
        ----------
        job_id : str
            The unique identifier of the job.
        state : str
            The state to be assigned to the job.

>>>>>>> 1e4cc9a0
        Returns
        -------
        None
        """
        state_key: str = f"{self._state_prefix}{job_id}"
        ttl_to_set: Optional[int] = self._state_ttl_seconds
        try:
            logger.debug(f"Setting state for {job_id} to {state} with TTL {ttl_to_set}")
            await asyncio.to_thread(
                self._ingest_client.get_client().set,
                state_key,
                state,
                ex=ttl_to_set,
            )
            logger.debug(f"Successfully set state for {job_id}.")
        except (redis.RedisError, ConnectionError) as err:
            logger.error(f"Failed to set state for {state_key}: {err}")
        except Exception as err:
            logger.exception(f"Unexpected error setting state for {state_key}: {err}")

    async def get_job_state(self, job_id: str) -> Optional[str]:
        """
        Retrieves the explicit state of a job.

        Parameters
        ----------
        job_id : str
            The unique identifier of the job.

        Returns
        -------
        str or None
            The state of the job, or None if not found or upon error.
        """
        state_key: str = f"{self._state_prefix}{job_id}"
        try:
            data_bytes: Optional[bytes] = await asyncio.to_thread(self._ingest_client.get_client().get, state_key)
            if data_bytes:
                state: str = data_bytes.decode("utf-8")
                logger.debug(f"Retrieved state for {job_id}: {state}")
                return state
            else:
                logger.debug(f"No state found for {job_id} (key: {state_key})")
                return None
        except (redis.RedisError, ConnectionError) as err:
            logger.error(f"Redis error getting state for {state_key}: {err}")
            return None
        except Exception as err:
            logger.exception(f"Unexpected error getting state for {state_key}: {err}")
            return None

    async def set_processing_cache(self, job_id: str, jobs_data: List["ProcessingJob"]) -> None:
        """
        Stores processing jobs data in a simple key-value cache.

        Parameters
        ----------
        job_id : str
            The unique identifier of the job.
        jobs_data : list of ProcessingJob
            The processing job data to be cached.

        Returns
        -------
        None
        """
        cache_key: str = f"{self._cache_prefix}{job_id}"
        try:
            data_to_store: str = json.dumps([job.model_dump(mode="json") for job in jobs_data])
            await asyncio.to_thread(
                self._ingest_client.get_client().set,
                cache_key,
                data_to_store,
                ex=3600,
            )
        except Exception as err:
            logger.exception(f"Error setting cache for {cache_key}: {err}")

    async def get_processing_cache(self, job_id: str) -> List["ProcessingJob"]:
        """
        Retrieves processing jobs data from the simple key-value cache.

        Parameters
        ----------
        job_id : str
            The unique identifier of the job.

        Returns
        -------
        list of ProcessingJob
            A list of processing jobs, or an empty list if not found or upon error.
        """
        cache_key: str = f"{self._cache_prefix}{job_id}"
        try:
            data_bytes: Optional[bytes] = await asyncio.to_thread(self._ingest_client.get_client().get, cache_key)
            if data_bytes is None:
                return []
            return [ProcessingJob(**job) for job in json.loads(data_bytes)]
        except Exception as err:
            logger.exception(f"Error getting cache for {cache_key}: {err}")
            return []

    async def get_fetch_mode(self) -> "FetchMode":
        """
        Returns the configured fetch mode for the service.

        Returns
        -------
        FetchMode
            The current fetch mode.
        """
        return self._fetch_mode<|MERGE_RESOLUTION|>--- conflicted
+++ resolved
@@ -23,10 +23,6 @@
 logger = logging.getLogger("uvicorn")
 
 
-<<<<<<< HEAD
-# Helper to parse FetchMode from env var
-=======
->>>>>>> 1e4cc9a0
 def get_fetch_mode_from_env() -> "FetchMode":
     """
     Retrieves the fetch mode from the environment variable FETCH_MODE.
@@ -55,11 +51,7 @@
     __shared_instance: Optional["RedisIngestService"] = None
 
     @staticmethod
-<<<<<<< HEAD
-    def getInstance() -> "RedisIngestService":
-=======
     def get_instance() -> "RedisIngestService":
->>>>>>> 1e4cc9a0
         """
         Static access method implementing the Singleton pattern.
 
@@ -75,11 +67,7 @@
 
             fetch_mode: "FetchMode" = get_fetch_mode_from_env()
             result_data_ttl: int = int(os.getenv("RESULT_DATA_TTL_SECONDS", "3600"))
-<<<<<<< HEAD
-            state_ttl: int = int(os.getenv("STATE_TTL_SECONDS", "86400"))
-=======
             state_ttl: int = int(os.getenv("STATE_TTL_SECONDS", "7200"))
->>>>>>> 1e4cc9a0
 
             cache_config: Dict[str, Any] = {
                 "directory": os.getenv("FETCH_CACHE_DIR", "./.fetch_cache"),
@@ -199,10 +187,7 @@
                 job_spec = json_data
             else:
                 raise TypeError(f"Unexpected payload type: {type(json_data)}")
-<<<<<<< HEAD
-=======
-
->>>>>>> 1e4cc9a0
+
             validate_ingest_job(job_spec)
             job_spec["job_id"] = trace_id
             tasks = job_spec.get("tasks", [])
@@ -284,7 +269,6 @@
         except Exception as e:
             logger.exception(f"Unexpected error during async fetch_job for {job_id}: {e}")
             raise RuntimeError(f"Unexpected error fetching job {job_id}") from e
-<<<<<<< HEAD
 
     async def set_job_state(self, job_id: str, state: str) -> None:
         """
@@ -297,20 +281,6 @@
         state : str
             The state to be assigned to the job.
 
-=======
-
-    async def set_job_state(self, job_id: str, state: str) -> None:
-        """
-        Sets the explicit state of a job and refreshes its TTL.
-
-        Parameters
-        ----------
-        job_id : str
-            The unique identifier of the job.
-        state : str
-            The state to be assigned to the job.
-
->>>>>>> 1e4cc9a0
         Returns
         -------
         None

--- conflicted
+++ resolved
@@ -13,12 +13,9 @@
 from typing import Tuple
 
 import numpy as np
-<<<<<<< HEAD
 import tritonclient.grpc as grpcclient
 from PIL import Image
 from wand.image import Image as WandImage
-=======
->>>>>>> 187bcfd8
 
 import nv_ingest.util.nim.yolox as yolox_utils
 from nv_ingest.extraction_workflows.pdf.doughnut_utils import crop_image
@@ -26,15 +23,10 @@
 from nv_ingest.schemas.metadata_schema import AccessLevelEnum
 from nv_ingest.util.image_processing.transforms import numpy_to_base64
 from nv_ingest.util.nim.helpers import create_inference_client
-<<<<<<< HEAD
 from nv_ingest.util.nim.helpers import perform_model_inference
 from nv_ingest.util.pdf.metadata_aggregators import CroppedImageWithContent
 from nv_ingest.util.pdf.metadata_aggregators import construct_image_metadata_from_base64
 from nv_ingest.util.pdf.metadata_aggregators import construct_image_metadata_from_pdf_image
-=======
-from nv_ingest.util.pdf.metadata_aggregators import CroppedImageWithContent, construct_image_metadata_from_pdf_image, \
-    construct_image_metadata_from_base64
->>>>>>> 187bcfd8
 from nv_ingest.util.pdf.metadata_aggregators import construct_table_and_chart_metadata
 
 # Copyright (c) 2024, NVIDIA CORPORATION.
@@ -51,6 +43,32 @@
 # See the License for the specific language governing permissions and
 # limitations under the License.
 
+import logging
+import traceback
+from datetime import datetime
+
+from typing import List, Dict
+from typing import Optional
+from typing import Tuple
+
+from wand.image import Image as WandImage
+from PIL import Image
+import io
+
+import numpy as np
+
+from nv_ingest.extraction_workflows.pdf.doughnut_utils import crop_image
+import nv_ingest.util.nim.yolox as yolox_utils
+from nv_ingest.schemas.image_extractor_schema import ImageExtractorSchema
+from nv_ingest.schemas.metadata_schema import AccessLevelEnum
+from nv_ingest.util.image_processing.transforms import numpy_to_base64
+from nv_ingest.util.nim.helpers import create_inference_client
+from nv_ingest.util.pdf.metadata_aggregators import (
+    CroppedImageWithContent,
+    construct_image_metadata_from_pdf_image,
+    construct_image_metadata_from_base64,
+)
+from nv_ingest.util.pdf.metadata_aggregators import construct_table_and_chart_metadata
 
 logger = logging.getLogger(__name__)
 
@@ -306,16 +324,17 @@
     try:
         yolox_client = create_inference_client(config.yolox_endpoints, config.auth_token)
 
-        data = {'images': [image]}
-
-        inference_results = yolox_client.infer(data,
-                                               model_name="yolox",
-                                               num_classes=YOLOX_NUM_CLASSES,
-                                               conf_thresh=YOLOX_CONF_THRESHOLD,
-                                               iou_thresh=YOLOX_IOU_THRESHOLD,
-                                               min_score=YOLOX_MIN_SCORE,
-                                               final_thresh=YOLOX_FINAL_SCORE
-                                               )
+        data = {"images": [image]}
+
+        inference_results = yolox_client.infer(
+            data,
+            model_name="yolox",
+            num_classes=YOLOX_NUM_CLASSES,
+            conf_thresh=YOLOX_CONF_THRESHOLD,
+            iou_thresh=YOLOX_IOU_THRESHOLD,
+            min_score=YOLOX_MIN_SCORE,
+            final_thresh=YOLOX_FINAL_SCORE,
+        )
 
         extract_table_and_chart_images(
             inference_results,
@@ -329,7 +348,7 @@
         traceback.print_exc()
         raise e
     finally:
-        if (yolox_client):
+        if yolox_client:
             yolox_client.close()
 
     logger.debug(f"Extracted {len(tables_and_charts)} tables and charts from image.")

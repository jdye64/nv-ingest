--- conflicted
+++ resolved
@@ -84,11 +84,6 @@
     return metadata
 
 
-<<<<<<< HEAD
-def _extract_chart_data(
-    df: pd.DataFrame, task_props: Dict[str, Any], validated_config: Any, trace_info: Optional[Dict] = None
-) -> Tuple[pd.DataFrame, Dict]:
-=======
 def _create_clients(cached_endpoints: Tuple[str, str], cached_protocol: str,
                     deplot_endpoints: Tuple[str, str], deplot_protocol: str, auth_token: str,
                     ) -> Tuple[NimClient, NimClient]:
@@ -116,7 +111,6 @@
 
 def _extract_chart_data(df: pd.DataFrame, task_props: Dict[str, Any],
                         validated_config: Any, trace_info: Optional[Dict] = None) -> Tuple[pd.DataFrame, Dict]:
->>>>>>> 187bcfd8
     """
     Extracts chart data from a DataFrame.
 
@@ -147,19 +141,6 @@
 
     _ = task_props  # unused
 
-<<<<<<< HEAD
-    deplot_client = create_inference_client(
-        validated_config.stage_config.deplot_endpoints,
-        validated_config.stage_config.auth_token,
-        validated_config.stage_config.deplot_infer_protocol,
-    )
-
-    cached_client = create_inference_client(
-        validated_config.stage_config.cached_endpoints,
-        validated_config.stage_config.auth_token,
-        validated_config.stage_config.cached_infer_protocol,
-    )
-=======
     if trace_info is None:
         trace_info = {}
         logger.debug("No trace_info provided. Initialized empty trace_info dictionary.")
@@ -171,7 +152,6 @@
     cached_client, deplot_client = _create_clients(stage_config.cached_endpoints, stage_config.cached_infer_protocol,
                                                    stage_config.deplot_endpoints, stage_config.deplot_infer_protocol,
                                                    stage_config.auth_token)
->>>>>>> 187bcfd8
 
     if trace_info is None:
         trace_info = {}

--- conflicted
+++ resolved
@@ -6,20 +6,6 @@
 import logging
 from typing import Any, Dict, Optional, Tuple
 
-<<<<<<< HEAD
-import pandas as pd
-import tritonclient.grpc as grpcclient
-from morpheus.config import Config
-from nv_ingest.schemas.table_extractor_schema import TableExtractorSchema
-from nv_ingest.stages.multiprocessing_stage import MultiProcessingBaseStage
-from nv_ingest.util.image_processing.transforms import base64_to_numpy, check_numpy_image_size
-from nv_ingest.util.nim.helpers import (
-    call_image_inference_model,
-    create_inference_client,
-    get_version,
-    preprocess_image_for_paddle,
-)
-=======
 from morpheus.config import Config
 from nv_ingest.schemas.table_extractor_schema import TableExtractorSchema
 from nv_ingest.stages.multiprocessing_stage import MultiProcessingBaseStage
@@ -29,7 +15,6 @@
 from nv_ingest.util.nim.helpers import NimClient
 from nv_ingest.util.nim.helpers import get_version
 from nv_ingest.util.nim.paddle import PaddleOCRModelInterface
->>>>>>> 187bcfd8
 
 logger = logging.getLogger(f"morpheus.{__name__}")
 
@@ -87,15 +72,8 @@
 
         paddle_result = ""
         if check_numpy_image_size(image_array, PADDLE_MIN_WIDTH, PADDLE_MIN_HEIGHT):
-<<<<<<< HEAD
-            if isinstance(paddle_client, grpcclient.InferenceServerClient):
-                image_array = preprocess_image_for_paddle(image_array, paddle_version=paddle_version)
-
-            paddle_result = call_image_inference_model(paddle_client, "paddle", image_array, trace_info=trace_info)
-=======
             # Perform inference using the NimClient
             paddle_result = paddle_client.infer(data, model_name="paddle")
->>>>>>> 187bcfd8
 
         table_metadata["table_content"] = paddle_result
     except Exception as e:
@@ -106,14 +84,10 @@
 
 
 def _extract_table_data(
-<<<<<<< HEAD
-    df: pd.DataFrame, task_props: Dict[str, Any], validated_config: Any, trace_info: Optional[Dict] = None
-=======
         df: pd.DataFrame,
         task_props: Dict[str, Any],
         validated_config: Any,
         trace_info: Optional[Dict] = None
->>>>>>> 187bcfd8
 ) -> Tuple[pd.DataFrame, Dict]:
     """
     Extracts table data from a DataFrame.
@@ -145,15 +119,6 @@
 
     _ = task_props  # unused
 
-<<<<<<< HEAD
-    paddle_client = create_inference_client(
-        validated_config.stage_config.paddle_endpoints,
-        validated_config.stage_config.auth_token,
-        validated_config.stage_config.paddle_infer_protocol,
-    )
-
-=======
->>>>>>> 187bcfd8
     if trace_info is None:
         trace_info = {}
         logger.debug("No trace_info provided. Initialized empty trace_info dictionary.")
@@ -201,11 +166,7 @@
         logger.error("Error occurred while extracting table data.", exc_info=True)
         raise
     finally:
-<<<<<<< HEAD
-        if isinstance(paddle_client, grpcclient.InferenceServerClient):
-=======
         if isinstance(paddle_client, NimClient):
->>>>>>> 187bcfd8
             paddle_client.close()
 
 

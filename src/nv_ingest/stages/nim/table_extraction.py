--- conflicted
+++ resolved
@@ -137,22 +137,6 @@
 
     paddle_infer_protocol = stage_config.paddle_infer_protocol.lower()
 
-<<<<<<< HEAD
-    if paddle_infer_protocol == "grpc":
-        # Obtain paddle_version
-        # Assuming that the grpc endpoint is at index 0
-        paddle_endpoint = stage_config.paddle_endpoints[1]
-        try:
-            paddle_version = get_version(paddle_endpoint)
-            if not paddle_version:
-                raise Exception("Failed to obtain PaddleOCR version from the endpoint.")
-        except Exception as e:
-            logger.error("Failed to get PaddleOCR version after 30 seconds. Failing the job.", exc_info=True)
-            raise e
-    else:
-        # If protocol is 'http', skip getting the version
-        paddle_version = None
-=======
     # Obtain paddle_version
     # Assuming that the grpc endpoint is at index 0
     paddle_endpoint = stage_config.paddle_endpoints[1]
@@ -163,7 +147,6 @@
     except Exception as e:
         logger.error("Failed to get PaddleOCR version after 30 seconds. Failing the job.", exc_info=True)
         raise e
->>>>>>> 81ef3e7d
 
     # Create the PaddleOCRModelInterface with paddle_version
     paddle_model_interface = PaddleOCRModelInterface(paddle_version=paddle_version)

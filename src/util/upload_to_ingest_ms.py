--- conflicted
+++ resolved
@@ -132,15 +132,11 @@
             }
         }
 
-<<<<<<< HEAD
-        if method in ["haystack", "unstructured_local", "unstructured_service"]:
-            task["properties"].update(unstructured_properties)
+
+        if method in ["unstructured_local", "unstructured_service"]:
+            task["task_properties"].update(unstructured_properties)
         elif method in ["llama_parse"]:
-            task["properties"].update(llama_parse_properties)
-=======
-        if method in ['unstructured-local', 'unstructured-service']:
-            task['task_properties']['params'].update(unstructured_properties)
->>>>>>> 4469ade7
+            task["task_properties"].update(llama_parse_properties)
         else:
             pass  # Others
 
@@ -293,17 +289,9 @@
         If no response is received within the timeout period.
     """
     job_id = str(uuid.uuid4())
-<<<<<<< HEAD
-    job_payload = json.dumps({
-        "config::add_trace_tagging": True,
-        "data": job_data,
-        "data_size_bytes": len(json.dumps(job_data)),
-        "task_id": job_id,
-=======
     job_desc = {
         "job_payload": job_data,
         "job_id": job_id,
->>>>>>> 4469ade7
         "tasks": tasks,
         "tracing_options": {
             "trace": True,

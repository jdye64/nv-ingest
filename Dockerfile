# SPDX-FileCopyrightText: Copyright (c) 2024, NVIDIA CORPORATION & AFFILIATES.
# All rights reserved.
# SPDX-License-Identifier: Apache-2.0
# syntax=docker/dockerfile:1.3

ARG BASE_IMG=nvcr.io/nvidia/cuda
ARG BASE_IMG_TAG=12.4.1-base-ubuntu22.04

# Use NVIDIA Morpheus as the base image
FROM $BASE_IMG:$BASE_IMG_TAG AS base

ARG RELEASE_TYPE="dev"
ARG VERSION=""
ARG VERSION_REV="0"

# Install necessary dependencies using apt-get
RUN apt-get update && apt-get install -y \
      wget \
      bzip2 \
      ca-certificates \
      curl \
      libgl1-mesa-glx \
    && apt-get clean

RUN wget -O Miniforge3.sh "https://github.com/conda-forge/miniforge/releases/latest/download/Miniforge3-$(uname)-$(uname -m).sh" -O /tmp/miniforge.sh \
    && bash /tmp/miniforge.sh -b -p /opt/conda \
    && rm /tmp/miniforge.sh

# Add conda to the PATH
ENV PATH=/opt/conda/bin:$PATH

# Install Mamba, a faster alternative to conda, within the base environment
RUN --mount=type=cache,target=/opt/conda/pkgs \
    --mount=type=cache,target=/root/.cache/pip \
    conda install -y mamba conda-build==24.5.1 -n base -c conda-forge

COPY conda/environments/nv_ingest_environment.yml /workspace/nv_ingest_environment.yml
# Create nv_ingest base environment
RUN --mount=type=cache,target=/opt/conda/pkgs \
    --mount=type=cache,target=/root/.cache/pip \
    mamba env create -f /workspace/nv_ingest_environment.yml

# Set default shell to bash
SHELL ["/bin/bash", "-c"]

# Activate the environment (make it default for subsequent commands)
RUN echo "source activate nv_ingest_runtime" >> ~/.bashrc

# Install Tini via conda from the conda-forge channel
RUN --mount=type=cache,target=/opt/conda/pkgs \
    --mount=type=cache,target=/root/.cache/pip \
    source activate nv_ingest_runtime \
    && mamba install -y -c conda-forge tini

# Set the working directory in the container
WORKDIR /workspace

# Copy custom entrypoint script
COPY ./docker/scripts/entrypoint.sh /workspace/docker/entrypoint.sh

FROM base AS nv_ingest_install
# Copy the module code
COPY setup.py setup.py
COPY ci ci

# Prevent haystack from sending telemetry data
ENV HAYSTACK_TELEMETRY_ENABLED=False

# Ensure the NV_INGEST_VERSION is PEP 440 compatible
RUN if [ -z "${VERSION}" ]; then \
        export VERSION="$(date +'%Y.%m.%d')"; \
    fi; \
    if [ "${RELEASE_TYPE}" = "dev" ]; then \
        export NV_INGEST_VERSION_OVERRIDE="${VERSION}.dev${VERSION_REV}"; \
    elif [ "${RELEASE_TYPE}" = "release" ]; then \
        export NV_INGEST_VERSION_OVERRIDE="${VERSION}.post${VERSION_REV}"; \
    else \
        echo "Invalid RELEASE_TYPE: ${RELEASE_TYPE}"; \
        exit 1; \
    fi

ENV NV_INGEST_RELEASE_TYPE=${RELEASE_TYPE}
ENV NV_INGEST_VERSION_OVERRIDE=${NV_INGEST_VERSION_OVERRIDE}
ENV NV_INGEST_CLIENT_VERSION_OVERRIDE=${NV_INGEST_VERSION_OVERRIDE}

SHELL ["/bin/bash", "-c"]

COPY tests tests
COPY data data
COPY client client
COPY src/nv_ingest src/nv_ingest
COPY MANIFEST.in MANIFEST.in
RUN rm -rf ./src/nv_ingest/dist ./client/dist

# Add pip cache path to match conda's package cache
RUN --mount=type=cache,target=/opt/conda/pkgs \
    --mount=type=cache,target=/root/.cache/pip \
    chmod +x ./ci/scripts/build_pip_packages.sh \
    && ./ci/scripts/build_pip_packages.sh --type ${RELEASE_TYPE} --lib client \
    && ./ci/scripts/build_pip_packages.sh --type ${RELEASE_TYPE} --lib service

RUN --mount=type=cache,target=/opt/conda/pkgs\
    --mount=type=cache,target=/root/.cache/pip \
    source activate nv_ingest_runtime \
    && pip install ./dist/*.whl \
    && pip install ./client/dist/*.whl

# RUN rm -rf src

COPY src/microservice_entrypoint.py ./

FROM nv_ingest_install AS runtime

COPY pyproject.toml ./

RUN chmod +x /workspace/docker/entrypoint.sh

# Set entrypoint to tini with a custom entrypoint script
ENTRYPOINT ["/opt/conda/envs/nv_ingest_runtime/bin/tini", "--", "/workspace/docker/entrypoint.sh"]

FROM nv_ingest_install AS development

<<<<<<< HEAD
# Copy custom entrypoint script
COPY ./docker/scripts/entrypoint_dev.sh /workspace/docker/entrypoint_dev.sh
=======
RUN source activate nv_ingest_runtime && \
    --mount=type=cache,target=/opt/conda/pkgs \
    --mount=type=cache,target=/root/.cache/pip \
    pip install -e ./client
>>>>>>> 1a55a8ad

ENTRYPOINT ["/opt/conda/envs/nv_ingest_runtime/bin/tini", "--", "/workspace/docker/entrypoint_dev.sh"]<|MERGE_RESOLUTION|>--- conflicted
+++ resolved
@@ -120,14 +120,9 @@
 
 FROM nv_ingest_install AS development
 
-<<<<<<< HEAD
-# Copy custom entrypoint script
-COPY ./docker/scripts/entrypoint_dev.sh /workspace/docker/entrypoint_dev.sh
-=======
 RUN source activate nv_ingest_runtime && \
     --mount=type=cache,target=/opt/conda/pkgs \
     --mount=type=cache,target=/root/.cache/pip \
     pip install -e ./client
->>>>>>> 1a55a8ad
 
-ENTRYPOINT ["/opt/conda/envs/nv_ingest_runtime/bin/tini", "--", "/workspace/docker/entrypoint_dev.sh"]+CMD ["/bin/bash"]
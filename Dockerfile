--- conflicted
+++ resolved
@@ -20,16 +20,12 @@
       PyMuPDF more_itertools \
       sentence_transformers==2.3.1 \
       unstructured-client==0.18.0 \
-<<<<<<< HEAD
-      farm-haystack[all-gpu]==1.24.1 \
-      aiohttp==3.9.3 \
-=======
-      farm-haystack[ocr,inference,pdf,preprocessing,file-conversion]
+      farm-haystack[ocr,inference,pdf,preprocessing,file-conversion] \
+      aiohttp==3.9.3
 
 FROM base as runtime
 
 RUN source activate morpheus \
->>>>>>> a718e5f7
     && pip install . \
     && rm -rf src 
 

# SPDX-FileCopyrightText: Copyright (c) 2024, NVIDIA CORPORATION & AFFILIATES.
# All rights reserved.
# SPDX-License-Identifier: Apache-2.0
# syntax=docker/dockerfile:1.3

ARG BASE_IMG=nvcr.io/nvidia/cuda
ARG BASE_IMG_TAG=12.2.2-base-ubuntu22.04

# Use NVIDIA CUDA as the base image
FROM $BASE_IMG:$BASE_IMG_TAG AS base

# Set environment variables to avoid interactive prompts during package installations
ENV DEBIAN_FRONTEND=noninteractive

ARG RELEASE_TYPE="dev"
ARG VERSION=""
ARG VERSION_REV="0"

<<<<<<< HEAD
ARG UVICORN_WORKERS="32"

RUN apt-get update && apt-get install -y \
    wget \
    bzip2 \
    && apt-get clean \
    && rm -rf /var/lib/apt/lists/*
=======
# Install necessary dependencies using apt-get
RUN apt-get update && apt-get install -y \
      wget \
      bzip2 \
      ca-certificates \
      curl \
    && apt-get clean

RUN wget -O Miniforge3.sh "https://github.com/conda-forge/miniforge/releases/latest/download/Miniforge3-$(uname)-$(uname -m).sh" -O /tmp/miniforge.sh \
    && bash /tmp/miniforge.sh -b -p /opt/conda \
    && rm /tmp/miniforge.sh

# Add conda to the PATH
ENV PATH=/opt/conda/bin:$PATH

# Install Mamba, a faster alternative to conda, within the base environment
RUN conda install -y mamba -n base -c conda-forge

# Create nv_ingest base environment
RUN conda create -y --name nv_ingest python=3.10.15

# Activate the environment (make it default for subsequent commands)
RUN echo "source activate nv_ingest" >> ~/.bashrc

# Set default shell to bash
SHELL ["/bin/bash", "-c"]

# Install Tini via conda from the conda-forge channel
RUN source activate nv_ingest \
    && mamba install -y -c conda-forge tini

# Install Morpheus dependencies
RUN source activate nv_ingest \
    && mamba install -y \
     nvidia/label/dev::morpheus-core \
     nvidia/label/dev::morpheus-llm \
     -c rapidsai -c pytorch -c nvidia -c conda-forge

# Install additional dependencies using apt-get
RUN apt-get update && apt-get install -y \
    libgl1-mesa-glx \
    && apt-get clean
>>>>>>> 7dee39d2

# Set the working directory in the container
WORKDIR /workspace

<<<<<<< HEAD
# Download and install Miniconda
RUN wget https://repo.anaconda.com/miniconda/Miniconda3-latest-Linux-x86_64.sh -O /tmp/miniconda.sh \
    && bash /tmp/miniconda.sh -b -p /opt/miniconda \
    && rm /tmp/miniconda.sh

# Set up Miniconda environment
ENV PATH="/opt/miniconda/bin:$PATH"
RUN conda init bash
RUN echo "source /opt/miniconda/bin/activate" >> ~/.bashrc

SHELL ["/bin/bash", "-c"]

# Python & Poetry version files
COPY .poetry-version .poetry-version
COPY .python-version .python-version

# Add the necessary conda channels for Nvidia and RapidsAI
RUN conda config --env --add channels nvidia \
    && conda config --env --add channels rapidsai \
    && conda config --env --add channels nvidia/label/dev \
    && conda config --env --add channels pytorch \
    && conda config --env --add channels conda-forge

# Create the nv-ingest conda environment
RUN conda create --name nv-ingest python=$(cat .python-version) mamba

# Install conda packages before installing poetry & pip packages
RUN source activate nv-ingest \
    && mamba install -y -c nvidia/label/dev morpheus-core

# Install Poetry
RUN source activate nv-ingest \
    && pip install poetry==$(cat .poetry-version) \
    && poetry config virtualenvs.create false \
    && poetry --version

COPY pyproject.toml poetry.lock ./

# Prevent haystack from ending telemetry data
=======
# Copy custom entrypoint script
COPY ./docker/scripts/entrypoint.sh /workspace/docker/entrypoint.sh

FROM base AS nv_ingest_install
# Copy the module code
COPY setup.py setup.py
COPY ci ci
COPY requirements.txt extra-requirements.txt test-requirements.txt util-requirements.txt ./

# Prevent haystack from sending telemetry data
>>>>>>> 7dee39d2
ENV HAYSTACK_TELEMETRY_ENABLED=False

# Ensure the NV_INGEST_VERSION is PEP 440 compatible
RUN if [ -z "${VERSION}" ]; then \
    export VERSION="$(date +'%Y.%m.%d')"; \
    fi; \
    if [ "${RELEASE_TYPE}" = "dev" ]; then \
    export NV_INGEST_VERSION_OVERRIDE="${VERSION}.dev${VERSION_REV}"; \
    elif [ "${RELEASE_TYPE}" = "release" ]; then \
    export NV_INGEST_VERSION_OVERRIDE="${VERSION}.post${VERSION_REV}"; \
    else \
    echo "Invalid RELEASE_TYPE: ${RELEASE_TYPE}"; \
    exit 1; \
    fi

ENV NV_INGEST_RELEASE_TYPE=${RELEASE_TYPE}
ENV NV_INGEST_VERSION_OVERRIDE=${NV_INGEST_VERSION_OVERRIDE}
ENV NV_INGEST_CLIENT_VERSION_OVERRIDE=${NV_INGEST_VERSION_OVERRIDE}

<<<<<<< HEAD
# Cache the dependencies and install them before uploading source code changes
RUN source activate nv-ingest \
    && poetry install --with dev

# Copy the rest of the project files not omitted by the .dockerignore file
COPY . .

# Build the nv-ingest client
RUN source activate nv-ingest \
    && poetry build

FROM base AS runtime

# Install the client and library built by Poetry into the conda environment
RUN source activate nv-ingest \
    && pip install ./client/dist/*.whl \
    && rm -rf client/dist \
    && pip install ./dist/*.whl \
    && rm -rf ./dist

COPY ./docker/scripts/entrypoint_source_ext.sh /opt/docker/bin/entrypoint_source

# Start both the core nv-ingest pipeline service and teh FastAPI microservice in parallel
CMD ["sh", "-c", "python /workspace/pipeline.py & uvicorn nv_ingest.main:app --workers ${UVICORN_WORKERS} --host 0.0.0.0 --port 7670 & wait"]
=======
SHELL ["/bin/bash", "-c"]

# Cache the requirements and install them before uploading source code changes
RUN source activate nv_ingest \
    && pip install -r requirements.txt

COPY tests tests
COPY data data
COPY client client
COPY src/nv_ingest src/nv_ingest
RUN rm -rf ./src/nv_ingest/dist ./client/dist

# Build the client and install it in the conda cache
RUN source activate nv_ingest \
    && pip install -e client \
    && pip install -r extra-requirements.txt

# Run the build_pip_packages.sh script with the specified build type and library
RUN chmod +x ./ci/scripts/build_pip_packages.sh \
    && ./ci/scripts/build_pip_packages.sh --type ${RELEASE_TYPE} --lib client \
    && ./ci/scripts/build_pip_packages.sh --type ${RELEASE_TYPE} --lib service

RUN source activate nv_ingest \
    && pip install ./dist/*.whl

RUN source activate nv_ingest \
    && rm -rf src requirements.txt test-requirements.txt util-requirements.txt

# Upgrade setuptools to mitigate https://github.com/advisories/GHSA-cx63-2mw6-8hw5
RUN source activate base \
    && conda install -c conda-forge setuptools==70.0.0

RUN source activate nv_ingest \
    && pip install ./client/dist/*.whl \
    ## Installations below can be removed after the next Morpheus release
    && pip install --no-input milvus==2.3.5 \
    && pip install --no-input pymilvus==2.3.6 \
    && pip install --no-input langchain==0.1.16 \
    && pip install --no-input langchain-nvidia-ai-endpoints==0.0.11 \
    && pip install --no-input faiss-gpu==1.7.* \
    && pip install --no-input google-search-results==2.4 \
    && pip install --no-input nemollm==0.3.5 \
    && rm -rf client/dist

# Install patched MRC version to circumvent NUMA node issue -- remove after Morpheus 10.24 release
RUN source activate nv_ingest \
    && conda install -y -c nvidia/label/dev mrc=24.10.00a=cuda_12.5_py310_h5ae46af_10

FROM nv_ingest_install AS runtime

COPY src/pipeline.py ./
COPY pyproject.toml ./

RUN chmod +x /workspace/docker/entrypoint.sh

# Set entrypoint to tini with a custom entrypoint script
ENTRYPOINT ["/opt/conda/envs/nv_ingest/bin/tini", "--", "/workspace/docker/entrypoint.sh"]

# Start both the core nv-ingest pipeline service and the FastAPI microservice in parallel
CMD ["sh", "-c", "python /workspace/pipeline.py & uvicorn nv_ingest.main:app --workers 32 --host 0.0.0.0 --port 7670 & wait"]
>>>>>>> 7dee39d2

FROM nv_ingest_install AS development

<<<<<<< HEAD
RUN source activate nv-ingest && \
=======
RUN source activate nv_ingest && \
>>>>>>> 7dee39d2
    pip install -e ./client

CMD ["/bin/bash"]<|MERGE_RESOLUTION|>--- conflicted
+++ resolved
@@ -6,25 +6,13 @@
 ARG BASE_IMG=nvcr.io/nvidia/cuda
 ARG BASE_IMG_TAG=12.2.2-base-ubuntu22.04
 
-# Use NVIDIA CUDA as the base image
+# Use NVIDIA Morpheus as the base image
 FROM $BASE_IMG:$BASE_IMG_TAG AS base
-
-# Set environment variables to avoid interactive prompts during package installations
-ENV DEBIAN_FRONTEND=noninteractive
 
 ARG RELEASE_TYPE="dev"
 ARG VERSION=""
 ARG VERSION_REV="0"
 
-<<<<<<< HEAD
-ARG UVICORN_WORKERS="32"
-
-RUN apt-get update && apt-get install -y \
-    wget \
-    bzip2 \
-    && apt-get clean \
-    && rm -rf /var/lib/apt/lists/*
-=======
 # Install necessary dependencies using apt-get
 RUN apt-get update && apt-get install -y \
       wget \
@@ -67,52 +55,10 @@
 RUN apt-get update && apt-get install -y \
     libgl1-mesa-glx \
     && apt-get clean
->>>>>>> 7dee39d2
 
 # Set the working directory in the container
 WORKDIR /workspace
 
-<<<<<<< HEAD
-# Download and install Miniconda
-RUN wget https://repo.anaconda.com/miniconda/Miniconda3-latest-Linux-x86_64.sh -O /tmp/miniconda.sh \
-    && bash /tmp/miniconda.sh -b -p /opt/miniconda \
-    && rm /tmp/miniconda.sh
-
-# Set up Miniconda environment
-ENV PATH="/opt/miniconda/bin:$PATH"
-RUN conda init bash
-RUN echo "source /opt/miniconda/bin/activate" >> ~/.bashrc
-
-SHELL ["/bin/bash", "-c"]
-
-# Python & Poetry version files
-COPY .poetry-version .poetry-version
-COPY .python-version .python-version
-
-# Add the necessary conda channels for Nvidia and RapidsAI
-RUN conda config --env --add channels nvidia \
-    && conda config --env --add channels rapidsai \
-    && conda config --env --add channels nvidia/label/dev \
-    && conda config --env --add channels pytorch \
-    && conda config --env --add channels conda-forge
-
-# Create the nv-ingest conda environment
-RUN conda create --name nv-ingest python=$(cat .python-version) mamba
-
-# Install conda packages before installing poetry & pip packages
-RUN source activate nv-ingest \
-    && mamba install -y -c nvidia/label/dev morpheus-core
-
-# Install Poetry
-RUN source activate nv-ingest \
-    && pip install poetry==$(cat .poetry-version) \
-    && poetry config virtualenvs.create false \
-    && poetry --version
-
-COPY pyproject.toml poetry.lock ./
-
-# Prevent haystack from ending telemetry data
-=======
 # Copy custom entrypoint script
 COPY ./docker/scripts/entrypoint.sh /workspace/docker/entrypoint.sh
 
@@ -123,7 +69,6 @@
 COPY requirements.txt extra-requirements.txt test-requirements.txt util-requirements.txt ./
 
 # Prevent haystack from sending telemetry data
->>>>>>> 7dee39d2
 ENV HAYSTACK_TELEMETRY_ENABLED=False
 
 # Ensure the NV_INGEST_VERSION is PEP 440 compatible
@@ -143,32 +88,6 @@
 ENV NV_INGEST_VERSION_OVERRIDE=${NV_INGEST_VERSION_OVERRIDE}
 ENV NV_INGEST_CLIENT_VERSION_OVERRIDE=${NV_INGEST_VERSION_OVERRIDE}
 
-<<<<<<< HEAD
-# Cache the dependencies and install them before uploading source code changes
-RUN source activate nv-ingest \
-    && poetry install --with dev
-
-# Copy the rest of the project files not omitted by the .dockerignore file
-COPY . .
-
-# Build the nv-ingest client
-RUN source activate nv-ingest \
-    && poetry build
-
-FROM base AS runtime
-
-# Install the client and library built by Poetry into the conda environment
-RUN source activate nv-ingest \
-    && pip install ./client/dist/*.whl \
-    && rm -rf client/dist \
-    && pip install ./dist/*.whl \
-    && rm -rf ./dist
-
-COPY ./docker/scripts/entrypoint_source_ext.sh /opt/docker/bin/entrypoint_source
-
-# Start both the core nv-ingest pipeline service and teh FastAPI microservice in parallel
-CMD ["sh", "-c", "python /workspace/pipeline.py & uvicorn nv_ingest.main:app --workers ${UVICORN_WORKERS} --host 0.0.0.0 --port 7670 & wait"]
-=======
 SHELL ["/bin/bash", "-c"]
 
 # Cache the requirements and install them before uploading source code changes
@@ -229,15 +148,10 @@
 
 # Start both the core nv-ingest pipeline service and the FastAPI microservice in parallel
 CMD ["sh", "-c", "python /workspace/pipeline.py & uvicorn nv_ingest.main:app --workers 32 --host 0.0.0.0 --port 7670 & wait"]
->>>>>>> 7dee39d2
 
 FROM nv_ingest_install AS development
 
-<<<<<<< HEAD
-RUN source activate nv-ingest && \
-=======
 RUN source activate nv_ingest && \
->>>>>>> 7dee39d2
     pip install -e ./client
 
 CMD ["/bin/bash"]
name: Build NV-Ingest Documentation

# Trigger for pull requests and pushing to main
on:
  # Runs on pushes targeting the default branch
  push:
    branches: ["main"]

  # Allows you to run this workflow manually from the Actions tab
  workflow_dispatch:

permissions:
  contents: read
  pages: write
  id-token: write

# Allow only one concurrent deployment, skipping runs queued between the run in-progress and latest queued.
# However, do NOT cancel in-progress runs as we want to allow these production deployments to complete.
concurrency:
  group: "pages"
  cancel-in-progress: false

jobs:
  build:
    runs-on: linux-large-disk
    steps:
      - name: Checkout code
        uses: actions/checkout@v4

      - name: Setup Pages
        uses: actions/configure-pages@v5

      # Set up Docker Buildx, useful for building multi-platform images
      - name: Set up Docker Buildx
        uses: docker/setup-buildx-action@v3

      # Build the Docker image using the Dockerfile
      - name: Build Docker image
        run: |
          docker build --target docs --build-arg GIT_COMMIT=${GITHUB_SHA} -t nv-ingest-docs:latest .

<<<<<<< HEAD
      - name: Generate OpenAPI JSON
        run: |
          . venv/bin/activate
          PYTHONPATH=$(pwd)/src:$(pwd)/client/src python ./scripts/generate_openapi.py

      - name: Build Sphinx API Docs
=======
      - name: Run the container
>>>>>>> 5864b92d
        run: |
          CONTAINER_ID=$(docker run -d nv-ingest-docs:latest)
          echo "CONTAINER_ID=$CONTAINER_ID" >> $GITHUB_ENV

      - name: Wait for the docs generation to complete in the container
        run: docker wait $CONTAINER_ID

      - name: Copy generated docs site from the container
        run: docker cp $CONTAINER_ID:/workspace/docs/site ./generated-site

      - name: Stop and remove the container
        run: docker rm $CONTAINER_ID

      - name: Upload Site Artifacts
        uses: actions/upload-pages-artifact@v3
        with:
          path: ./generated-site

  deploy:
    needs:
      - build
    environment:
      name: github-pages
      url: ${{ steps.deployment.outputs.page_url }}
    runs-on: ubuntu-latest
    steps:
      - name: Deploy to GitHub Pages
        id: deployment
        uses: actions/deploy-pages@v4<|MERGE_RESOLUTION|>--- conflicted
+++ resolved
@@ -39,16 +39,12 @@
         run: |
           docker build --target docs --build-arg GIT_COMMIT=${GITHUB_SHA} -t nv-ingest-docs:latest .
 
-<<<<<<< HEAD
       - name: Generate OpenAPI JSON
         run: |
           . venv/bin/activate
           PYTHONPATH=$(pwd)/src:$(pwd)/client/src python ./scripts/generate_openapi.py
 
-      - name: Build Sphinx API Docs
-=======
       - name: Run the container
->>>>>>> 5864b92d
         run: |
           CONTAINER_ID=$(docker run -d nv-ingest-docs:latest)
           echo "CONTAINER_ID=$CONTAINER_ID" >> $GITHUB_ENV

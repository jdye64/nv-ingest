name: Build NV-Ingest Documentation

# Trigger for pull requests and pushing to main
on:
  pull_request:
    types:
      - opened
      - synchronize
      - reopened
  push:
    branches:
      - main

permissions:
  contents: read
  pages: write
  id-token: write

jobs:
  build:
    runs-on: linux-large-disk
    container:
      image: python:3.11-slim
    steps:
      - name: Checkout code
        uses: actions/checkout@v4

      - name: Setup Pages
        uses: actions/configure-pages@v5

      - name: Install system deps
        run: |
          apt-get update && apt-get install -y make git

      # Install dependencies from docs/requirements.txt
      - name: Install mkdocs dependencies
        run: |
          pip install -r docs/requirements.txt

      # - name: Build Sphinx API Docs
      #   run: |
      #     cd docs/sphinx_docs
      #     make html
      #     cd ../../
      #     mv docs/sphinx_docs/build/html docs/docs/user-guide/api_docs

      - name: Build MkDocs Site
        run: mkdocs build --config-file docs/mkdocs.yml

<<<<<<< HEAD
      - name: Check permissions
        run: |
          echo "Current Git user:"
          git config --global user.name
          git

      - name: Deploy to GitHub Pages
        uses: peaceiris/actions-gh-pages@v4
=======
      - name: Upload Site Artifacts
        uses: actions/upload-pages-artifact@v3
>>>>>>> cbe293d5
        with:
          path: ./docs/site

  deploy:
    needs:
      - build
    environment:
      name: github-pages
      url: ${{ steps.deployment.outputs.page_url }}
    runs-on: ubuntu-latest
    steps:
      - name: Deploy to GitHub Pages
        id: deployment
        uses: actions/deploy-pages@v4<|MERGE_RESOLUTION|>--- conflicted
+++ resolved
@@ -47,19 +47,8 @@
       - name: Build MkDocs Site
         run: mkdocs build --config-file docs/mkdocs.yml
 
-<<<<<<< HEAD
-      - name: Check permissions
-        run: |
-          echo "Current Git user:"
-          git config --global user.name
-          git
-
-      - name: Deploy to GitHub Pages
-        uses: peaceiris/actions-gh-pages@v4
-=======
       - name: Upload Site Artifacts
         uses: actions/upload-pages-artifact@v3
->>>>>>> cbe293d5
         with:
           path: ./docs/site
 

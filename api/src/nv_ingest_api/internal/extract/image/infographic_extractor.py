--- conflicted
+++ resolved
@@ -97,19 +97,13 @@
     _ = worker_pool_size
 
     try:
-<<<<<<< HEAD
         custom_ocr_results = custom_ocr_client.infer(
             data=data_custom_ocr,
             model_name="custom_ocr",
-            stage_name="infographic_data_extraction",
-            max_batch_size=1 if custom_ocr_client.protocol == "grpc" else 2,
-=======
-        paddle_results = paddle_client.infer(
-            data=data_paddle,
-            model_name="paddle",
             stage_name="infographic_extraction",
-            max_batch_size=1 if paddle_client.protocol == "grpc" else 2,
->>>>>>> 71681ee0
+            #max_batch_size=1 if custom_ocr_client.protocol == "grpc" else 2,
+            max_batch_size=8,
+            force_max_batch_size=True,
             trace_info=trace_info,
         )
     except Exception as e:

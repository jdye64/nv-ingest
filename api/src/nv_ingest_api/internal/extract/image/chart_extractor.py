# SPDX-FileCopyrightText: Copyright (c) 2024-25, NVIDIA CORPORATION & AFFILIATES.
# All rights reserved.
# SPDX-License-Identifier: Apache-2.0

import logging
from concurrent.futures import ThreadPoolExecutor
from typing import Any, Union
from typing import Dict
from typing import List
from typing import Optional
from typing import Tuple

import numpy as np
import pandas as pd

from nv_ingest_api.internal.primitives.nim.model_interface.helpers import get_version
from nv_ingest_api.internal.schemas.extract.extract_chart_schema import ChartExtractorSchema
from nv_ingest_api.internal.schemas.meta.ingest_job_schema import IngestTaskChartExtraction
from nv_ingest_api.util.image_processing.table_and_chart import join_yolox_graphic_elements_and_paddle_output
from nv_ingest_api.util.image_processing.table_and_chart import process_yolox_graphic_elements
from nv_ingest_api.internal.primitives.nim.model_interface.custom_ocr import RTXTranslateModelInterface
from nv_ingest_api.internal.primitives.nim import NimClient
from nv_ingest_api.internal.primitives.nim.model_interface.yolox import YoloxGraphicElementsModelInterface
from nv_ingest_api.util.image_processing.transforms import base64_to_numpy
from nv_ingest_api.util.nim import create_inference_client

PADDLE_MIN_WIDTH = 32
PADDLE_MIN_HEIGHT = 32

logger = logging.getLogger(f"ray.{__name__}")


def _filter_valid_chart_images(
    base64_images: List[str],
) -> Tuple[List[str], List[np.ndarray], List[int], List[Tuple[str, Optional[Dict]]]]:
    """
    Filter base64-encoded images based on minimum dimensions for chart extraction.

    Returns:
      - valid_images: Base64 strings meeting size requirements.
      - valid_arrays: Corresponding numpy arrays.
      - valid_indices: Original indices of valid images.
      - results: Initial results list where invalid images are set to (img, None).
    """
    results: List[Tuple[str, Optional[Dict]]] = [("", None)] * len(base64_images)
    valid_images: List[str] = []
    valid_arrays: List[np.ndarray] = []
    valid_indices: List[int] = []

    for i, img in enumerate(base64_images):
        array = base64_to_numpy(img)
        height, width = array.shape[0], array.shape[1]
        if width >= PADDLE_MIN_WIDTH and height >= PADDLE_MIN_HEIGHT:
            valid_images.append(img)
            valid_arrays.append(array)
            valid_indices.append(i)
        else:
            # Image is too small; mark as skipped.
            results[i] = (img, None)
    return valid_images, valid_arrays, valid_indices, results


def _run_chart_inference(
    yolox_client: Any,
    custom_ocr_client: Any,
    valid_arrays: List[np.ndarray],
    valid_images: List[str],
    trace_info: Dict,
) -> Tuple[List[Any], List[Any]]:
    """
    Run concurrent inference for chart extraction using YOLOX and Paddle.

    Returns a tuple of (yolox_results, custom_ocr_results).
    """
    data_yolox = {"images": valid_arrays}
    data_custom_ocr = {"base64_images": valid_images}

    with ThreadPoolExecutor(max_workers=2) as executor:
        future_yolox = executor.submit(
            yolox_client.infer,
            data=data_yolox,
            model_name="yolox",
            stage_name="chart_extraction",
            max_batch_size=8,
            trace_info=trace_info,
        )
<<<<<<< HEAD
        future_custom_ocr = executor.submit(
            custom_ocr_client.infer,
            data=data_custom_ocr,
            model_name="custom_ocr",
            stage_name="chart_data_extraction",
            #max_batch_size=1 if custom_ocr_client.protocol == "grpc" else 2,
            max_batch_size=8,
            force_max_batch_size=True,
=======
        future_paddle = executor.submit(
            paddle_client.infer,
            data=data_paddle,
            model_name="paddle",
            stage_name="chart_extraction",
            max_batch_size=1 if paddle_client.protocol == "grpc" else 2,
>>>>>>> 71681ee0
            trace_info=trace_info,
        )

        try:
            yolox_results = future_yolox.result()
        except Exception as e:
            logger.error(f"Error calling yolox_client.infer: {e}", exc_info=True)
            raise

        try:
            custom_ocr_results = future_custom_ocr.result()
        except Exception as e:
            logger.error(f"Error calling custom_ocr_client.infer: {e}", exc_info=True)
            raise

    return yolox_results, custom_ocr_results


def _validate_chart_inference_results(
    yolox_results: Any, custom_ocr_results: Any, valid_arrays: List[Any], valid_images: List[str]
) -> Tuple[List[Any], List[Any]]:
    """
    Ensure inference results are lists and have expected lengths.

    Raises:
      ValueError if results do not match expected types or lengths.
    """
    if not (isinstance(yolox_results, list) and isinstance(custom_ocr_results, list)):
        raise ValueError("Expected list results from both yolox_client and custom_ocr_client infer calls.")

    if len(yolox_results) != len(valid_arrays):
        raise ValueError(f"Expected {len(valid_arrays)} yolox results, got {len(yolox_results)}")
    if len(custom_ocr_results) != len(valid_images):
        raise ValueError(f"Expected {len(valid_images)} custom_ocr results, got {len(custom_ocr_results)}")
    return yolox_results, custom_ocr_results


def _merge_chart_results(
    base64_images: List[str],
    valid_indices: List[int],
    yolox_results: List[Any],
    custom_ocr_results: List[Any],
    initial_results: List[Tuple[str, Optional[Dict]]],
) -> List[Tuple[str, Optional[Dict]]]:
    """
    Merge inference results into the initial results list using the original indices.

    For each valid image, processes the results from both inference calls and updates the
    corresponding entry in the results list.
    """
    for idx, (yolox_res, custom_ocr_res) in enumerate(zip(yolox_results, custom_ocr_results)):
        # Unpack custom_ocr result into bounding boxes and text predictions.
        bounding_boxes, text_predictions = custom_ocr_res
        yolox_elements = join_yolox_graphic_elements_and_paddle_output(yolox_res, bounding_boxes, text_predictions)
        chart_content = process_yolox_graphic_elements(yolox_elements)
        original_index = valid_indices[idx]
        initial_results[original_index] = (base64_images[original_index], chart_content)
    return initial_results


def _update_chart_metadata(
    base64_images: List[str],
    yolox_client: Any,
    custom_ocr_client: Any,
    trace_info: Dict,
    worker_pool_size: int = 8,  # Not currently used.
) -> List[Tuple[str, Optional[Dict]]]:
    """
    Given a list of base64-encoded chart images, concurrently call both YOLOX and Paddle
    inference services to extract chart data.

    For each base64-encoded image, returns:
      (original_image_str, joined_chart_content_dict)

    Images that do not meet minimum size requirements are marked as skipped.
    """
    logger.debug("Running chart extraction using updated concurrency handling.")

    # Initialize results with placeholders and filter valid images.
    valid_images, valid_arrays, valid_indices, results = _filter_valid_chart_images(base64_images)

    # Run concurrent inference only for valid images.
    yolox_results, custom_ocr_results = _run_chart_inference(
        yolox_client=yolox_client,
        custom_ocr_client=custom_ocr_client,
        valid_arrays=valid_arrays,
        valid_images=valid_images,
        trace_info=trace_info,
    )

    # Validate that the returned inference results are lists of the expected length.
    yolox_results, custom_ocr_results = _validate_chart_inference_results(
        yolox_results, custom_ocr_results, valid_arrays, valid_images
    )

    # Merge the inference results into the results list.
    return _merge_chart_results(base64_images, valid_indices, yolox_results, custom_ocr_results, results)


def _create_clients(
    yolox_endpoints: Tuple[str, str],
    yolox_protocol: str,
    custom_ocr_endpoints: Tuple[str, str],
    custom_ocr_protocol: str,
    auth_token: str,
) -> Tuple[NimClient, NimClient]:
    # Obtain yolox_version
    # Assuming that the grpc endpoint is at index 0
    yolox_http_endpoint = yolox_endpoints[1]

    try:
        yolox_version = get_version(yolox_http_endpoint)
        if not yolox_version:
            logger.warning(
                "Failed to obtain yolox-page-elements version from the endpoint. Falling back to the latest version."
            )
            yolox_version = None  # Default to the latest version
    except Exception:
        logger.warning(
            "Failed to get yolox-page-elements version after 30 seconds. Falling back to the latest version."
        )
        yolox_version = None  # Default to the latest version

    yolox_model_interface = YoloxGraphicElementsModelInterface(yolox_version=yolox_version)
    custom_ocr_model_interface = RTXTranslateModelInterface()

    logger.debug(f"Inference protocols: yolox={yolox_protocol}, custom_ocr={custom_ocr_protocol}")

    yolox_client = create_inference_client(
        endpoints=yolox_endpoints,
        model_interface=yolox_model_interface,
        auth_token=auth_token,
        infer_protocol=yolox_protocol,
    )

    custom_ocr_client = create_inference_client(
        endpoints=custom_ocr_endpoints,
        model_interface=custom_ocr_model_interface,
        auth_token=auth_token,
        infer_protocol=custom_ocr_protocol,
    )

    return yolox_client, custom_ocr_client


def extract_chart_data_from_image_internal(
    df_extraction_ledger: pd.DataFrame,
    task_config: Union[IngestTaskChartExtraction, Dict[str, Any]],
    extraction_config: ChartExtractorSchema,
    execution_trace_log: Optional[Dict] = None,
) -> Tuple[pd.DataFrame, Dict]:
    """
    Extracts chart data from a DataFrame in a bulk fashion rather than row-by-row.

    Parameters
    ----------
    df_extraction_ledger : pd.DataFrame
        DataFrame containing the content from which chart data is to be extracted.
    task_config : Dict[str, Any]
        Dictionary containing task properties and configurations.
    extraction_config : Any
        The validated configuration object for chart extraction.
    execution_trace_log : Optional[Dict], optional
        Optional trace information for debugging or logging. Defaults to None.

    Returns
    -------
    Tuple[pd.DataFrame, Dict]
        A tuple containing the updated DataFrame and the trace information.

    Raises
    ------
    Exception
        If any error occurs during the chart data extraction process.
    """
    _ = task_config  # Unused variable

    if execution_trace_log is None:
        execution_trace_log = {}
        logger.debug("No trace_info provided. Initialized empty trace_info dictionary.")

    if df_extraction_ledger.empty:
        return df_extraction_ledger, execution_trace_log

    endpoint_config = extraction_config.endpoint_config
    yolox_client, custom_ocr_client = _create_clients(
        endpoint_config.yolox_endpoints,
        endpoint_config.yolox_infer_protocol,
        endpoint_config.custom_ocr_endpoints,
        endpoint_config.custom_ocr_infer_protocol,
        endpoint_config.auth_token,
    )

    try:
        # 1) Identify rows that meet criteria in a single pass
        #    - metadata exists
        #    - content_metadata.type == "structured"
        #    - content_metadata.subtype == "chart"
        #    - table_metadata not None
        #    - base64_image not None or ""
        def meets_criteria(row):
            m = row.get("metadata", {})
            if not m:
                return False

            content_md = m.get("content_metadata", {})
            if (
                content_md.get("type") == "structured"
                and content_md.get("subtype") == "chart"
                and m.get("table_metadata") is not None
                and m.get("content") not in [None, ""]
            ):
                return True

            return False

        mask = df_extraction_ledger.apply(meets_criteria, axis=1)
        valid_indices = df_extraction_ledger[mask].index.tolist()

        # If no rows meet the criteria, just return.
        if not valid_indices:
            return df_extraction_ledger, {"trace_info": execution_trace_log}

        # 2) Extract base64 images + keep track of row -> image mapping.
        base64_images = []
        for idx in valid_indices:
            meta = df_extraction_ledger.at[idx, "metadata"]
            base64_images.append(meta["content"])  # guaranteed by meets_criteria

        # 3) Call our bulk _update_metadata to get all results.
        bulk_results = _update_chart_metadata(
            base64_images=base64_images,
            yolox_client=yolox_client,
            custom_ocr_client=custom_ocr_client,
            worker_pool_size=endpoint_config.workers_per_progress_engine,
            trace_info=execution_trace_log,
        )

        # 4) Write the results back to each row’s table_metadata
        #    The order of base64_images in bulk_results should match their original
        #    indices if we process them in the same order.
        for row_id, idx in enumerate(valid_indices):
            _, chart_content = bulk_results[row_id]
            df_extraction_ledger.at[idx, "metadata"]["table_metadata"]["table_content"] = chart_content

        return df_extraction_ledger, {"trace_info": execution_trace_log}

    except Exception:
        logger.error("Error occurred while extracting chart data.", exc_info=True)

        raise

    finally:
        try:
            if custom_ocr_client is not None:
                custom_ocr_client.close()
            if yolox_client is not None:
                yolox_client.close()

        except Exception as close_err:
            logger.error(f"Error closing clients: {close_err}", exc_info=True)<|MERGE_RESOLUTION|>--- conflicted
+++ resolved
@@ -84,23 +84,14 @@
             max_batch_size=8,
             trace_info=trace_info,
         )
-<<<<<<< HEAD
         future_custom_ocr = executor.submit(
             custom_ocr_client.infer,
             data=data_custom_ocr,
             model_name="custom_ocr",
-            stage_name="chart_data_extraction",
+            stage_name="chart_extraction",
             #max_batch_size=1 if custom_ocr_client.protocol == "grpc" else 2,
             max_batch_size=8,
             force_max_batch_size=True,
-=======
-        future_paddle = executor.submit(
-            paddle_client.infer,
-            data=data_paddle,
-            model_name="paddle",
-            stage_name="chart_extraction",
-            max_batch_size=1 if paddle_client.protocol == "grpc" else 2,
->>>>>>> 71681ee0
             trace_info=trace_info,
         )
 

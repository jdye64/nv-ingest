--- conflicted
+++ resolved
@@ -211,7 +211,7 @@
   # condition is true, otherwise it is set to "https://integrate.api.nvidia.com/v1/chat/completions" to use the NGC hosted NIM
   # VLM_CAPTION_ENDPOINT: "DO_NOT_USE_HERE_FOR_REFERENCE_ONLY"
   VLM_CAPTION_MODEL_NAME: "nvidia/nemotron-nano-12b-v2-vl"
-  
+
 
   # "ready" check configuration.
   # 1. COMPONENTS_TO_READY_CHECK= to disable and readiness checking
@@ -968,19 +968,22 @@
         grpcPort: 8001
     env: []
 
-<<<<<<< HEAD
-  ## @param llama_3_1_nemotron_nano_vl_8b_v1 [object] Configuration for LLaMA-3.1 Nemotron Nano VL 8B v1 NIM
-  ## @param llama_3_1_nemotron_nano_vl_8b_v1.enabled [bool] Enable the LLaMA-3.1 Nemotron Nano VL NIM
-  ## @param llama_3_1_nemotron_nano_vl_8b_v1.image.* [various] Image repository/tag for LLaMA-3.1 Nemotron Nano VL
-  ## @param llama_3_1_nemotron_nano_vl_8b_v1.authSecret [string] Auth secret for this NIM
-  ## @param llama_3_1_nemotron_nano_vl_8b_v1.storage.* [object] PVC configuration
-  ## @param llama_3_1_nemotron_nano_vl_8b_v1.replicas [int] Number of replicas
-  ## @param llama_3_1_nemotron_nano_vl_8b_v1.resources [object] Limits/requests for resources
-  ## @param llama_3_1_nemotron_nano_vl_8b_v1.expose.* [object] Ports/services for NIM
-  llama_3_1_nemotron_nano_vl_8b_v1:
-=======
+  ## @param nemotron_nano_12b_v2_vl [object] Configuration for Nemotron Nano 12B v2 VL NIM
+  ## @param nemotron_nano_12b_v2_vl.enabled [bool] Enable this NIM
+  ## @param nemotron_nano_12b_v2_vl.image.repository [string] Image repository for this NIM
+  ## @param nemotron_nano_12b_v2_vl.image.tag [string] Image tag or version
+  ## @param nemotron_nano_12b_v2_vl.image.pullPolicy [string] Image pull policy
+  ## @param nemotron_nano_12b_v2_vl.image.pullSecrets [array] List of image pull secrets
+  ## @param nemotron_nano_12b_v2_vl.authSecret [string] Authentication secret for the NIM
+  ## @param nemotron_nano_12b_v2_vl.storage.pvc.create [bool] Whether to create a persistent volume claim
+  ## @param nemotron_nano_12b_v2_vl.storage.pvc.size [string] Size of the persistent volume claim (e.g., "300Gi")
+  ## @param nemotron_nano_12b_v2_vl.storage.pvc.volumeAccessMode [string] Volume access mode for the PVC
+  ## @param nemotron_nano_12b_v2_vl.replicas [int] Number of replicas
+  ## @param nemotron_nano_12b_v2_vl.resources.limits.nvidia.com/gpu [int] Number of GPUs to allocate
+  ## @param nemotron_nano_12b_v2_vl.expose.service.type [string] Kubernetes service type (e.g., "ClusterIP")
+  ## @param nemotron_nano_12b_v2_vl.expose.service.port [int] HTTP service port
+  ## @param nemotron_nano_12b_v2_vl.expose.service.grpcPort [int] gRPC service port
   nemotron_nano_12b_v2_vl:
->>>>>>> bda64808
     enabled: false
     image:
       repository: nvcr.io/nim/nvidia/nemotron-nano-12b-v2-vl

apiVersion: v2
name: nv-ingest
description: NV-Ingest Microservice
type: application
version: 25.9.0
maintainers:
  - name: NVIDIA Corporation
    url: https://www.nvidia.com/
dependencies:
<<<<<<< HEAD
=======
  # Yolox based architecture variant NIM for extracting Page Elements
  - name: nvidia-nim-nemoretriever-page-elements-v3
    repository: "alias:nvidia-nim"
    version: 1.7.0
    alias: nemoretriever-page-elements-v3
    condition: nemoretriever-page-elements-v3.deployed

  # Yolox based architecture variant NIM for extracting Graphic Elements from images
  - name: nvidia-nim-nemoretriever-graphic-elements-v1
    repository: "alias:nvidia-nim"
    version: 1.4.0
    alias: nemoretriever-graphic-elements-v1
    condition: nemoretriever-graphic-elements-v1.deployed

  # Yolox based architecture variant NIM for extracting Table Structures from images
  - name: nvidia-nim-nemoretriever-table-structure-v1
    repository: "alias:nvidia-nim"
    version: 1.4.0
    alias: nemoretriever-table-structure-v1
    condition: nemoretriever-table-structure-v1.deployed

  # VLM for image captioning.
  # This same chart can power several different underlying VLM models. Configure in values.yaml
  - name: nim-vlm
    repository: "alias:nim"
    version: 1.2.1
    alias: nim-vlm-image-captioning
    condition: nim-vlm-image-captioning.deployed

  # VLM for text extraction. Same helm chart as image captioning VLM with different NIM engine; eclair vs llama vision
  - name: nim-vlm
    repository: "alias:nim"
    version: 1.2.1
    alias: nim-vlm-text-extraction
    condition: nim-vlm-text-extraction.deployed

  # NemoRetriever OCR NIM
  - name: nvidia-nim-nemoretriever-ocr-v1
    repository: "alias:nvidia-nim"
    version: 1.0.0
    alias: nemoretriever-ocr
    condition: nemoretriever-ocr.deployed

  # PaddleOCR NIM
  - name: nvidia-nim-paddleocr
    repository: "alias:baidu-nim"
    version: 1.4.0
    alias: paddleocr-nim
    condition: paddleocr-nim.deployed

  # nv-embedqa-e5-v5 NIM. Note only text-embedding-nim OR nvidia-nim-llama-32-nv-embedqa-1b-v2 can be deployed at the same time but not both
  - name: nvidia-nim-nv-embedqa-e5-v5
    repository: "alias:nvidia-nim"
    version: 1.6.0
    alias: text-embedding-nim
    condition: text-embedding-nim.deployed

  # nvidia-nim-llama-32-nv-embedqa-1b-v2 NIM. Note only text-embedding-nim OR nvidia-nim-llama-32-nv-embedqa-1b-v2 can be deployed at the same time but not both
  - name: nvidia-nim-llama-32-nv-embedqa-1b-v2
    repository: "alias:nvidia-nim"
    version: 1.9.0
    condition: nvidia-nim-llama-32-nv-embedqa-1b-v2.deployed

  - name: nvidia-nim-llama-32-nemoretriever-1b-vlm-embed-v1
    repository: "alias:nemo-microservices"
    version: 1.7.0
    alias: vlm-embedding-nim
    condition: vlm-embedding-nim.deployed

  # Nvidia llama-32-nv-rerankqa-1b-v2 reranking NIM
  - name: nvidia-nim-llama-32-nv-rerankqa-1b-v2
    repository: "alias:nvidia-nim"
    version: 1.7.0
    alias: llama-32-nv-rerankqa-1b-v2
    condition: llama-32-nv-rerankqa-1b-v2.deployed

  - name: riva-nim
    repository: "alias:nvidia-nim"
    version: 1.0.0
    condition: riva-nim.deployed
>>>>>>> 891ee65c

  - name: milvus
    repository: https://zilliztech.github.io/milvus-helm
    version: 4.1.11
    condition: milvusDeployed

  - name: redis
    repository: oci://registry-1.docker.io/bitnamicharts
    tags:
      - redis
    version: 19.1.3
    condition: redisDeployed

  - name: zipkin
    repository: https://zipkin.io/zipkin-helm
    version: 0.4.0
    condition: zipkinDeployed

  - name: opentelemetry-collector
    repository: https://open-telemetry.github.io/opentelemetry-helm-charts
    version: 0.133.0
    condition: otelDeployed

  - name: prometheus
    repository: https://prometheus-community.github.io/helm-charts
    version: 27.12.1
    condition: prometheus.enabled<|MERGE_RESOLUTION|>--- conflicted
+++ resolved
@@ -7,90 +7,6 @@
   - name: NVIDIA Corporation
     url: https://www.nvidia.com/
 dependencies:
-<<<<<<< HEAD
-=======
-  # Yolox based architecture variant NIM for extracting Page Elements
-  - name: nvidia-nim-nemoretriever-page-elements-v3
-    repository: "alias:nvidia-nim"
-    version: 1.7.0
-    alias: nemoretriever-page-elements-v3
-    condition: nemoretriever-page-elements-v3.deployed
-
-  # Yolox based architecture variant NIM for extracting Graphic Elements from images
-  - name: nvidia-nim-nemoretriever-graphic-elements-v1
-    repository: "alias:nvidia-nim"
-    version: 1.4.0
-    alias: nemoretriever-graphic-elements-v1
-    condition: nemoretriever-graphic-elements-v1.deployed
-
-  # Yolox based architecture variant NIM for extracting Table Structures from images
-  - name: nvidia-nim-nemoretriever-table-structure-v1
-    repository: "alias:nvidia-nim"
-    version: 1.4.0
-    alias: nemoretriever-table-structure-v1
-    condition: nemoretriever-table-structure-v1.deployed
-
-  # VLM for image captioning.
-  # This same chart can power several different underlying VLM models. Configure in values.yaml
-  - name: nim-vlm
-    repository: "alias:nim"
-    version: 1.2.1
-    alias: nim-vlm-image-captioning
-    condition: nim-vlm-image-captioning.deployed
-
-  # VLM for text extraction. Same helm chart as image captioning VLM with different NIM engine; eclair vs llama vision
-  - name: nim-vlm
-    repository: "alias:nim"
-    version: 1.2.1
-    alias: nim-vlm-text-extraction
-    condition: nim-vlm-text-extraction.deployed
-
-  # NemoRetriever OCR NIM
-  - name: nvidia-nim-nemoretriever-ocr-v1
-    repository: "alias:nvidia-nim"
-    version: 1.0.0
-    alias: nemoretriever-ocr
-    condition: nemoretriever-ocr.deployed
-
-  # PaddleOCR NIM
-  - name: nvidia-nim-paddleocr
-    repository: "alias:baidu-nim"
-    version: 1.4.0
-    alias: paddleocr-nim
-    condition: paddleocr-nim.deployed
-
-  # nv-embedqa-e5-v5 NIM. Note only text-embedding-nim OR nvidia-nim-llama-32-nv-embedqa-1b-v2 can be deployed at the same time but not both
-  - name: nvidia-nim-nv-embedqa-e5-v5
-    repository: "alias:nvidia-nim"
-    version: 1.6.0
-    alias: text-embedding-nim
-    condition: text-embedding-nim.deployed
-
-  # nvidia-nim-llama-32-nv-embedqa-1b-v2 NIM. Note only text-embedding-nim OR nvidia-nim-llama-32-nv-embedqa-1b-v2 can be deployed at the same time but not both
-  - name: nvidia-nim-llama-32-nv-embedqa-1b-v2
-    repository: "alias:nvidia-nim"
-    version: 1.9.0
-    condition: nvidia-nim-llama-32-nv-embedqa-1b-v2.deployed
-
-  - name: nvidia-nim-llama-32-nemoretriever-1b-vlm-embed-v1
-    repository: "alias:nemo-microservices"
-    version: 1.7.0
-    alias: vlm-embedding-nim
-    condition: vlm-embedding-nim.deployed
-
-  # Nvidia llama-32-nv-rerankqa-1b-v2 reranking NIM
-  - name: nvidia-nim-llama-32-nv-rerankqa-1b-v2
-    repository: "alias:nvidia-nim"
-    version: 1.7.0
-    alias: llama-32-nv-rerankqa-1b-v2
-    condition: llama-32-nv-rerankqa-1b-v2.deployed
-
-  - name: riva-nim
-    repository: "alias:nvidia-nim"
-    version: 1.0.0
-    condition: riva-nim.deployed
->>>>>>> 891ee65c
-
   - name: milvus
     repository: https://zilliztech.github.io/milvus-helm
     version: 4.1.11

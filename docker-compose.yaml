# SPDX-FileCopyrightText: Copyright (c) 2024, NVIDIA CORPORATION & AFFILIATES.
# All rights reserved.
# SPDX-License-Identifier: Apache-2.0

services:
  redis:
    image: "redis/redis-stack"
    ports:
      - "6379:6379"

  page-elements:
    image: ${YOLOX_IMAGE:-nvcr.io/nim/nvidia/nemoretriever-page-elements-v2}:${YOLOX_TAG:-latest}
    ports:
      - "8000:8000"
      - "8001:8001"
      - "8002:8002"
    user: root
    environment:
      - NIM_HTTP_API_PORT=8000
      - NIM_TRITON_LOG_VERBOSE=1
      - NGC_API_KEY=${NIM_NGC_API_KEY:-${NGC_API_KEY:-ngcapikey}}
      - CUDA_VISIBLE_DEVICES=0
      - NIM_TRITON_MODEL_BATCH_SIZE=${PAGE_ELEMENTS_BATCH_SIZE:-1}
      # NIM OpenTelemetry Settings
      - NIM_ENABLE_OTEL=0
      - NIM_OTEL_SERVICE_NAME=page-elements
      - NIM_OTEL_TRACES_EXPORTER=otlp
      - NIM_OTEL_METRICS_EXPORTER=console
      - NIM_OTEL_EXPORTER_OTLP_ENDPOINT=http://otel-collector:4318
      - NIM_ENABLE_OTEL=true
      # Triton OpenTelemetry Settings
      - TRITON_OTEL_URL=http://otel-collector:4318/v1/traces
      - TRITON_OTEL_RATE=1
    deploy:
      resources:
        reservations:
          devices:
            - driver: nvidia
              device_ids: ["0"]
              capabilities: [gpu]
    runtime: nvidia

  graphic-elements:
    image: ${YOLOX_GRAPHIC_ELEMENTS_IMAGE:-nvcr.io/nim/nvidia/nemoretriever-graphic-elements-v1}:${YOLOX_GRAPHIC_ELEMENTS_TAG:-latest}
    ports:
      - "8003:8000"
      - "8004:8001"
      - "8005:8002"
    user: root
    environment:
      - NIM_HTTP_API_PORT=8000
      - NIM_TRITON_LOG_VERBOSE=1
      - NGC_API_KEY=${NIM_NGC_API_KEY:-${NGC_API_KEY:-ngcapikey}}
      - CUDA_VISIBLE_DEVICES=0
      - NIM_TRITON_MODEL_BATCH_SIZE=${GRAPHIC_ELEMENTS_BATCH_SIZE:-1}
    deploy:
      resources:
        reservations:
          devices:
            - driver: nvidia
              device_ids: ["0"]
              capabilities: [gpu]
    runtime: nvidia

  table-structure:
    image: ${YOLOX_TABLE_STRUCTURE_IMAGE:-nvcr.io/nim/nvidia/nemoretriever-table-structure-v1}:${YOLOX_TABLE_STRUCTURE_TAG:-latest}
    ports:
      - "8006:8000"
      - "8007:8001"
      - "8008:8002"
    user: root
    environment:
      - NIM_HTTP_API_PORT=8000
      - NIM_TRITON_LOG_VERBOSE=1
      - NGC_API_KEY=${NIM_NGC_API_KEY:-${NGC_API_KEY:-ngcapikey}}
      - CUDA_VISIBLE_DEVICES=0
      - NIM_TRITON_MODEL_BATCH_SIZE=${TABLE_STRUCTURE_BATCH_SIZE:-1}
    deploy:
      resources:
        reservations:
          devices:
            - driver: nvidia
              device_ids: ["0"]
              capabilities: [gpu]
    runtime: nvidia
    profiles:
      - table-structure

#  paddle:
#    image: ${PADDLE_IMAGE:-nvcr.io/nim/baidu/paddleocr}:${PADDLE_TAG:-latest}
#    shm_size: 2gb
#    ports:
#      - "8009:8000"
#      - "8010:8001"
#      - "8011:8002"
#    user: root
#    environment:
#      - NIM_HTTP_API_PORT=8000
#      - NIM_TRITON_LOG_VERBOSE=1
#      - NGC_API_KEY=${NIM_NGC_API_KEY:-${NGC_API_KEY:-ngcapikey}}
#      - CUDA_VISIBLE_DEVICES=0
#    deploy:
#      resources:
#        reservations:
#          devices:
#            - driver: nvidia
#              device_ids: ["0"]
#              capabilities: [gpu]
#    runtime: nvidia

  custom-ocr:
    image: ${CUSTOM_OCR_IMAGE:-placeholder}:${CUSTOM_OCR_TAG:-latest}
    ports:
      - "8009:8000"
      - "8010:8001"
      - "8011:8002"
    user: root
    environment:
      - NIM_HTTP_API_PORT=8000
      - NIM_TRITON_LOG_VERBOSE=1
      - NGC_API_KEY=${NIM_NGC_API_KEY:-${NGC_API_KEY:-ngcapikey}}
      - CUDA_VISIBLE_DEVICES=0
    deploy:
      resources:
        reservations:
          devices:
            - driver: nvidia
              device_ids: ["1"]
              capabilities: [gpu]
    runtime: nvidia

  embedding:
    # NIM ON
    image: ${EMBEDDING_IMAGE:-nvcr.io/nim/nvidia/llama-3.2-nv-embedqa-1b-v2}:${EMBEDDING_TAG:-latest}
    shm_size: 16gb
    ports:
      - "8012:8000"
      - "8013:8001"
      - "8014:8002"
    environment:
      - NIM_HTTP_API_PORT=8000
      - NIM_TRITON_LOG_VERBOSE=1
      - NGC_API_KEY=${NIM_NGC_API_KEY:-${NGC_API_KEY:-ngcapikey}}
      - CUDA_VISIBLE_DEVICES=0
      - NIM_TRITON_MAX_BATCH_SIZE=${EMBEDDER_BATCH_SIZE:-1}
    deploy:
      resources:
        reservations:
          devices:
            - driver: nvidia
              device_ids: ["0"]
              capabilities: [gpu]
    runtime: nvidia

  reranker:
    # NIM ON
    image: ${RERANKER_IMAGE:-nvcr.io/nim/nvidia/llama-3.2-nv-rerankqa-1b-v2}:${RERANKER_TAG:-latest}
    shm_size: 16gb
    ports:
      - "8020:8000"
    environment:
      - NIM_HTTP_API_PORT=8000
      - NIM_TRITON_LOG_VERBOSE=1
      - NGC_API_KEY=${NIM_NGC_API_KEY:-${NGC_API_KEY:-ngcapikey}}
      - CUDA_VISIBLE_DEVICES=0
    deploy:
      resources:
        reservations:
          devices:
            - driver: nvidia
              device_ids: ["0"]
              capabilities: [gpu]
    runtime: nvidia
    profiles:
      - reranker

  nemoretriever-parse:
    image: ${NEMORETRIEVER_PARSE_IMAGE:-nvcr.io/nvidia/nemo-microservices/nemoretriever-parse}:${NEMORETRIEVER_PARSE_TAG:-latest}
    ports:
      - "8015:8000"
      - "8016:8001"
      - "8017:8002"
    user: root
    environment:
      - NIM_HTTP_API_PORT=8000
      - NIM_TRITON_LOG_VERBOSE=1
      - NGC_API_KEY=${NIM_NGC_API_KEY:-${NGC_API_KEY:-ngcapikey}}
      - CUDA_VISIBLE_DEVICES=0
    deploy:
      resources:
        reservations:
          devices:
            - driver: nvidia
              device_ids: ["0"]
              capabilities: [gpu]
    runtime: nvidia
    profiles:
      - nemoretriever-parse

  vlm:
    image: ${VLM_IMAGE:-nvcr.io/nim/meta/llama-3.2-11b-vision-instruct}:${VLM_TAG:-latest}
    ports:
      - "8018:8000"
    user: root
    environment:
      - NIM_HTTP_API_PORT=8000
      - NIM_TRITON_LOG_VERBOSE=1
      - NGC_API_KEY=${NIM_NGC_API_KEY:-${NGC_API_KEY:-ngcapikey}}
      - CUDA_VISIBLE_DEVICES=0
      # VLM will use all available VRAM on device
      # For more info
      # https://docs.nvidia.com/nim/vision-language-models/latest/configuration.html
      #- NIM_KVCACHE_PERCENT=.25
    deploy:
      resources:
        reservations:
          devices:
            - driver: nvidia
              device_ids: ["0"]
              capabilities: [gpu]
    runtime: nvidia
    profiles:
      - vlm

  audio:
    image: ${AUDIO_IMAGE:-nvcr.io/nim/nvidia/riva-asr}:${AUDIO_TAG:-latest}
    shm_size: 2gb
    ports:
      - "8021:50051"  # grpc
      - "8022:9000"  # http
    user: root
    environment:
      - NIM_TAGS_SELECTOR=name=parakeet-1-1b-ctc-riva-en-us,mode=ofl
      - NIM_TRITON_LOG_VERBOSE=1
      - NGC_API_KEY=${NIM_NGC_API_KEY:-${NGC_API_KEY:-ngcapikey}}
      - CUDA_VISIBLE_DEVICES=0
    deploy:
      resources:
        reservations:
          devices:
            - driver: nvidia
              device_ids: ["0"]
              capabilities: [gpu]
    runtime: nvidia
    profiles:
      - audio

  nv-ingest-ms-runtime:
    image: nvcr.io/nvidia/nemo-microservices/nv-ingest:25.3.0
    shm_size: 40gb # Should be at minimum 30% of assigned memory per Ray documentation
    build:
      context: ${NV_INGEST_ROOT:-.}
      dockerfile: "./Dockerfile"
      target: runtime
      args:
        DOWNLOAD_LLAMA_TOKENIZER: ${DOWNLOAD_LLAMA_TOKENIZER:-False}
        HF_ACCESS_TOKEN: ${HF_ACCESS_TOKEN:-hfaccesstoken}
        MODEL_PREDOWNLOAD_PATH: ${MODEL_PREDOWNLOAD_PATH:-/workspace/models/}
    volumes:
      - ${DATASET_ROOT:-./data}:/workspace/data
    ports:
      # HTTP API
      - "7670:7670"
      # Simple Broker
      - "7671:7671"
      # Ray Dashboards
      - "8265:8265"
    cap_add:
      - sys_nice
    environment:
      - ARROW_DEFAULT_MEMORY_POOL=system
      - AUDIO_GRPC_ENDPOINT=audio:50051
      - AUDIO_INFER_PROTOCOL=grpc
      - CUDA_VISIBLE_DEVICES=-1
      - MAX_INGEST_PROCESS_WORKERS=${MAX_INGEST_PROCESS_WORKERS:-16}
      - EMBEDDING_NIM_MODEL_NAME=${EMBEDDING_NIM_MODEL_NAME:-nvidia/llama-3.2-nv-embedqa-1b-v2}
      - INGEST_LOG_LEVEL=DEFAULT
      - INGEST_EDGE_BUFFER_SIZE=64
<<<<<<< HEAD
      - INSTALL_AUDIO_EXTRACTION_DEPS=false
=======
      - INGEST_DYNAMIC_MEMORY_THRESHOLD=0.80
      #- INGEST_DISABLE_DYNAMIC_SCALING=true # Disable dynamic scaling and use static worker count
      #- INSTALL_AUDIO_EXTRACTION_DEPS=true
>>>>>>> 624a552a
      # Message client for development
      #- MESSAGE_CLIENT_HOST=0.0.0.0
      #- MESSAGE_CLIENT_PORT=7671
      #- MESSAGE_CLIENT_TYPE=simple # Configure the ingest service to use the simple broker
      # Message client for production
      - MESSAGE_CLIENT_HOST=redis
      - MESSAGE_CLIENT_PORT=6379
      - MESSAGE_CLIENT_TYPE=redis
      - MINIO_BUCKET=${MINIO_BUCKET:-nv-ingest}
      - MRC_IGNORE_NUMA_CHECK=1
      # build.nvidia.com hosted nemoretriever-parse
      - NEMORETRIEVER_PARSE_HTTP_ENDPOINT=https://integrate.api.nvidia.com/v1/chat/completions
      #- NEMORETRIEVER_PARSE_HTTP_ENDPOINT=http://nemoretriever-parse:8000/v1/chat/completions
      - NEMORETRIEVER_PARSE_INFER_PROTOCOL=http
      #- NEMORETRIEVER_PARSE_MODEL_NAME=nvidia/nemoretriever-parse
      - NGC_API_KEY=${NGC_API_KEY:-ngcapikey}
      - NVIDIA_BUILD_API_KEY=${NVIDIA_BUILD_API_KEY:-${NGC_API_KEY:-ngcapikey}}
      - NV_INGEST_MAX_UTIL=${NV_INGEST_MAX_UTIL:-48}
      - OTEL_EXPORTER_OTLP_ENDPOINT=otel-collector:4317
      # Self-hosted paddle endpoints.
      #- PADDLE_GRPC_ENDPOINT=paddle:8001
      #- PADDLE_HTTP_ENDPOINT=http://paddle:8000/v1/infer
      #- PADDLE_INFER_PROTOCOL=grpc
      - CUSTOM_OCR_GRPC_ENDPOINT=
      - CUSTOM_OCR_HTTP_ENDPOINT=http://custom-ocr:8000/infer
      - CUSTOM_OCR_INFER_PROTOCOL=http
      # build.nvidia.com hosted paddle endpoints.
      #- PADDLE_HTTP_ENDPOINT=https://ai.api.nvidia.com/v1/cv/baidu/paddleocr
      #- PADDLE_INFER_PROTOCOL=http
      - REDIS_MORPHEUS_TASK_QUEUE=morpheus_task_queue
      # Self-hosted redis endpoints.
      - YOLOX_GRPC_ENDPOINT=page-elements:8001
      - YOLOX_HTTP_ENDPOINT=http://page-elements:8000/v1/infer
      - YOLOX_INFER_PROTOCOL=grpc
      # build.nvidia.com hosted endpoints.
      #- YOLOX_HTTP_ENDPOINT=https://ai.api.nvidia.com/v1/cv/nvidia/nv-yolox-page-elements-v1
      #- YOLOX_INFER_PROTOCOL=http
      - YOLOX_GRAPHIC_ELEMENTS_GRPC_ENDPOINT=graphic-elements:8001
      - YOLOX_GRAPHIC_ELEMENTS_HTTP_ENDPOINT=http://graphic-elements:8000/v1/infer
      - YOLOX_GRAPHIC_ELEMENTS_INFER_PROTOCOL=grpc
      - YOLOX_TABLE_STRUCTURE_GRPC_ENDPOINT=table-structure:8001
      - YOLOX_TABLE_STRUCTURE_HTTP_ENDPOINT=http://table-structure:8000/v1/infer
      - YOLOX_TABLE_STRUCTURE_INFER_PROTOCOL=grpc
      - VLM_CAPTION_ENDPOINT=http://vlm:8000/v1/chat/completions
      - VLM_CAPTION_MODEL_NAME=meta/llama-3.2-11b-vision-instruct
      - MODEL_PREDOWNLOAD_PATH=${MODEL_PREDOWNLOAD_PATH:-/workspace/models/}
      # "ready" check configuration.
      # 1. COMPONENTS_TO_READY_CHECK= to disable and readiness checking
      # 2. COMPONENTS_TO_READY_CHECK=ALL for checking all services
      # 3. COMPONENTS_TO_READY_CHECK=YOLOX_HTTP_ENDPOINT, PADDLE_HTTP_ENDPOINT
      #    comma separated list of HTTP environment variables for specific services to check for ready
      - COMPONENTS_TO_READY_CHECK=ALL
    healthcheck:
      test: curl --fail http://nv-ingest-ms-runtime:7670/v1/health/ready || exit 1
      interval: 10s
      timeout: 5s
      retries: 20
    deploy:
      resources:
        reservations:
          devices:
            - driver: nvidia
              device_ids: ["0"]
              capabilities: [gpu]

  otel-collector:
    image: otel/opentelemetry-collector-contrib:0.91.0
    hostname: otel-collector
    command: ["--config=/etc/otel-collector-config.yaml"]
    user: "${UID}:${GID}"
    volumes:
      - ./config/otel-collector-config.yaml:/etc/otel-collector-config.yaml
    ports:
      - "9988:9988" # Prometheus metrics exposed by the collector
      - "8889:8889" # Prometheus exporter metrics
      - "13133:13133" # health_check extension
      - "9411" # Zipkin receiver
      - "4317:4317" # OTLP gRPC receiver
      - "4318:4318" # OTLP/HTTP receiver
      - "55680:55679" # zpages extension
    depends_on:
      - zipkin

  zipkin:
    image: openzipkin/zipkin
    environment:
      JAVA_OPTS: "-Xms4g -Xmx8g -XX:+ExitOnOutOfMemoryError"
    ports:
      - "9411:9411" # Zipkin UI and API

  prometheus:
    image: prom/prometheus:latest
    command:
      - --web.console.templates=/etc/prometheus/consoles
      - --web.console.libraries=/etc/prometheus/console_libraries
      - --storage.tsdb.retention.time=1h
      - --config.file=/etc/prometheus/prometheus-config.yaml
      - --storage.tsdb.path=/prometheus
      - --web.enable-lifecycle
      - --web.route-prefix=/
      - --enable-feature=exemplar-storage
      - --enable-feature=otlp-write-receiver
    volumes:
      - ./config/prometheus.yaml:/etc/prometheus/prometheus-config.yaml
    ports:
      - "9090:9090"

  grafana:
    container_name: grafana-service
    image: grafana/grafana
    ports:
      - "3000:3000"

  etcd:
    # Turn on to leverage the `vdb_upload` task
    restart: always
    container_name: milvus-etcd
    image: quay.io/coreos/etcd:v3.5.5
    environment:
      - ETCD_AUTO_COMPACTION_MODE=revision
      - ETCD_AUTO_COMPACTION_RETENTION=1000
      - ETCD_QUOTA_BACKEND_BYTES=4294967296
      - ETCD_SNAPSHOT_COUNT=50000
    volumes:
      - ./.volumes/etcd:/etcd
    command: etcd -advertise-client-urls=http://127.0.0.1:2379 -listen-client-urls http://0.0.0.0:2379 --data-dir /etcd
    healthcheck:
      test: [ "CMD", "etcdctl", "endpoint", "health" ]
      interval: 30s
      timeout: 20s
      retries: 3
    profiles:
      - retrieval

  minio:
    # Turn on to leverage the `store` and `vdb_upload` task
    restart: always
    container_name: minio
    hostname: minio
    image: minio/minio:RELEASE.2023-03-20T20-16-18Z
    environment:
      MINIO_ACCESS_KEY: ${MINIO_ACCESS_KEY:-minioadmin}
      MINIO_SECRET_KEY: ${MINIO_SECRET_KEY:-minioadmin}
    ports:
      - "9001:9001"
      - "9000:9000"
    volumes:
      - ./.volumes/minio:/minio_data
    command: minio server /minio_data --console-address ":9001"
    healthcheck:
      test: [ "CMD", "curl", "-f", "http://localhost:9000/minio/health/live" ]
      interval: 30s
      timeout: 20s
      retries: 3
    profiles:
      - retrieval

  milvus:
    # Turn on to leverage the `vdb_upload` task
    restart: always
    container_name: milvus-standalone
    image: milvusdb/milvus:v2.5.3-gpu
    command: [ "milvus", "run", "standalone" ]
    hostname: milvus
    security_opt:
      - seccomp:unconfined
    environment:
      ETCD_ENDPOINTS: etcd:2379
      MINIO_ADDRESS: minio:9000
    volumes:
      - ./.volumes/milvus:/var/lib/milvus
    healthcheck:
      test: [ "CMD", "curl", "-f", "http://localhost:9091/healthz" ]
      interval: 30s
      start_period: 90s
      timeout: 20s
      retries: 3
    ports:
      - "19530:19530"
      - "9091:9091"
    deploy:
      resources:
        reservations:
          devices:
            - driver: nvidia
              device_ids: ["1"]
              capabilities: [gpu]
    depends_on:
      - "etcd"
      - "minio"
    profiles:
      - retrieval

  attu:
    # Turn on to leverage the `vdb_upload` task
    restart: always
    container_name: milvus-attu
    image: zilliz/attu:v2.3.5
    hostname: attu
    environment:
      MILVUS_URL: http://milvus:19530
    ports:
      - "3001:3000"
    depends_on:
      - "milvus"
    profiles:
      - retrieval<|MERGE_RESOLUTION|>--- conflicted
+++ resolved
@@ -276,13 +276,9 @@
       - EMBEDDING_NIM_MODEL_NAME=${EMBEDDING_NIM_MODEL_NAME:-nvidia/llama-3.2-nv-embedqa-1b-v2}
       - INGEST_LOG_LEVEL=DEFAULT
       - INGEST_EDGE_BUFFER_SIZE=64
-<<<<<<< HEAD
-      - INSTALL_AUDIO_EXTRACTION_DEPS=false
-=======
       - INGEST_DYNAMIC_MEMORY_THRESHOLD=0.80
       #- INGEST_DISABLE_DYNAMIC_SCALING=true # Disable dynamic scaling and use static worker count
       #- INSTALL_AUDIO_EXTRACTION_DEPS=true
->>>>>>> 624a552a
       # Message client for development
       #- MESSAGE_CLIENT_HOST=0.0.0.0
       #- MESSAGE_CLIENT_PORT=7671

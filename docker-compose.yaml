# SPDX-FileCopyrightText: Copyright (c) 2024, NVIDIA CORPORATION & AFFILIATES.
# All rights reserved.
# SPDX-License-Identifier: Apache-2.0

services:
<<<<<<< HEAD
=======
  redis:
    image: "redis/redis-stack"
    ports:
      - "6379:6379"

  yolox:
    image: ${YOLOX_IMAGE:-nvcr.io/ohlfw0olaadg/ea-participants/nv-yolox-structured-images-v1}:${YOLOX_TAG:-0.2.0}
    ports:
      - "8000:8000"
      - "8001:8001"
      - "8002:8002"
    user: root
    environment:
      - NIM_HTTP_API_PORT=8000
      - NIM_TRITON_LOG_VERBOSE=1
      - NGC_API_KEY=${NIM_NGC_API_KEY:-${NGC_API_KEY:-ngcapikey}}
      - CUDA_VISIBLE_DEVICES=0
      # NIM OpenTelemetry Settings
      - NIM_OTEL_SERVICE_NAME=yolox
      - NIM_OTEL_TRACES_EXPORTER=otlp
      - NIM_OTEL_METRICS_EXPORTER=console
      - NIM_OTEL_EXPORTER_OTLP_ENDPOINT=http://otel-collector:4318
      - NIM_ENABLE_OTEL=true
      # Triton OpenTelemetry Settings
      - TRITON_OTEL_URL=http://otel-collector:4318/v1/traces
      - TRITON_OTEL_RATE=1
    deploy:
      resources:
        reservations:
          devices:
            - driver: nvidia
              device_ids: ["1"]
              capabilities: [gpu]
    runtime: nvidia

  deplot:
    image: ${DEPLOT_IMAGE:-nvcr.io/ohlfw0olaadg/ea-participants/deplot}:${DEPLOT_TAG:-1.0.0}
    ports:
      - "8003:8000"
      - "8004:8001"
      - "8005:8002"
    user: root
    environment:
      - NIM_HTTP_API_PORT=8000
      - NIM_TRITON_LOG_VERBOSE=1
      - NGC_API_KEY=${NIM_NGC_API_KEY:-${NGC_API_KEY:-ngcapikey}}
      - CUDA_VISIBLE_DEVICES=0
    deploy:
      resources:
        reservations:
          devices:
            - driver: nvidia
              device_ids: ["0"]
              capabilities: [gpu]
    runtime: nvidia

  cached:
    image: ${CACHED_IMAGE:-nvcr.io/ohlfw0olaadg/ea-participants/cached}:${CACHED_TAG:-0.2.0}
    shm_size: 2gb
    ports:
      - "8006:8000"
      - "8007:8001"
      - "8008:8002"
    user: root
    environment:
      - NIM_HTTP_API_PORT=8000
      - NIM_TRITON_LOG_VERBOSE=1
      - NGC_API_KEY=${NIM_NGC_API_KEY:-${NGC_API_KEY:-ngcapikey}}
      - CUDA_VISIBLE_DEVICES=0
    deploy:
      resources:
        reservations:
          devices:
            - driver: nvidia
              device_ids: ["1"]
              capabilities: [gpu]
    runtime: nvidia

  paddle:
    image: ${PADDLE_IMAGE:-nvcr.io/ohlfw0olaadg/ea-participants/paddleocr}:${PADDLE_TAG:-0.2.0}
    shm_size: 2gb
    ports:
      - "8009:8000"
      - "8010:8001"
      - "8011:8002"
    user: root
    environment:
      - NIM_HTTP_API_PORT=8000
      - NIM_TRITON_LOG_VERBOSE=1
      - NGC_API_KEY=${NIM_NGC_API_KEY:-${NGC_API_KEY:-ngcapikey}}
      - CUDA_VISIBLE_DEVICES=0
    deploy:
      resources:
        reservations:
          devices:
            - driver: nvidia
              device_ids: ["1"]
              capabilities: [gpu]
    runtime: nvidia

  embedding:
    # NIM ON
    image: ${EMBEDDING_IMAGE:-nvcr.io/nim/nvidia/nv-embedqa-e5-v5}:${EMBEDDING_TAG:-1.1.0}
    shm_size: 16gb
    ports:
      - "8012:8000"
      - "8013:8001"
      - "8014:8002"
    environment:
      - NIM_HTTP_API_PORT=8000
      - NIM_TRITON_LOG_VERBOSE=1
      - NGC_API_KEY=${NIM_NGC_API_KEY:-${NGC_API_KEY:-ngcapikey}}
      - CUDA_VISIBLE_DEVICES=0
    deploy:
      resources:
        reservations:
          devices:
            - driver: nvidia
              device_ids: ["1"]
              capabilities: [gpu]
    runtime: nvidia
>>>>>>> 364abbce

  nv-ingest-ms-runtime:
    image: nvcr.io/ohlfw0olaadg/ea-participants/nv-ingest:24.10.1
    build:
      context: ${NV_INGEST_ROOT:-.}
      dockerfile: "./Dockerfile"
      target: runtime
    volumes:
      - ${DATASET_ROOT:-./data}:/workspace/data
    ports:
      # HTTP API
      - "7670:7670"
    cap_add:
      - sys_nice
    environment:
    # Auth Keys
      - NGC_API_KEY=${NGC_API_KEY:-ngcapikey}
      - NVIDIA_BUILD_API_KEY=${NVIDIA_BUILD_API_KEY:-${NGC_API_KEY:-ngcapikey}}

      # CUDA Related Configs
      - CUDA_VISIBLE_DEVICES=0

      # Morpheus Runtime Configs
      - MESSAGE_CLIENT_HOST=redis
      - MESSAGE_CLIENT_PORT=6379
      - MESSAGE_CLIENT_TYPE=redis
      - REDIS_MORPHEUS_TASK_QUEUE=morpheus_task_queue
      - MRC_IGNORE_NUMA_CHECK=1

      # Logging and Instrumentation Configs
      - INGEST_LOG_LEVEL=DEFAULT # Default is INFO
      - OTEL_EXPORTER_OTLP_ENDPOINT=otel-collector:4317
      - READY_CHECK_ALL_COMPONENTS=True # If True nv-ingest boot will not complete until all NIMs report "ready"
      
      # Cached
      - CACHED_HTTP_ENDPOINT=http://cached:8000/v1/infer
      - CACHED_GRPC_ENDPOINT=cached:8001
      - CACHED_INFER_PROTOCOL=grpc # Use GRPC endpoint
      
      # Deplot
      - DEPLOT_HTTP_ENDPOINT=http://deplot:8000/v1/chat/completions
      - DEPLOT_GRPC_ENDPOINT=deplot:8004
      - DEPLOT_INFER_PROTOCOL=http # Use HTTP endpoint
      
      # Doughnut
      - DOUGHNUT_GRPC_TRITON=triton-doughnut:8001

      # Minio
      - MINIO_BUCKET=${MINIO_BUCKET:-nv-ingest}
      
      # Paddle
      - PADDLE_HTTP_ENDPOINT=http://paddle:8000/v1/infer
      - PADDLE_GRPC_ENDPOINT=paddle:8001
      - PADDLE_INFER_PROTOCOL=grpc # Use GRPC endpoint
      
      # Yolox
      - YOLOX_HTTP_ENDPOINT=http://yolox:8000/v1/infer
      - YOLOX_GRPC_ENDPOINT=yolox:8001
      - YOLOX_INFER_PROTOCOL=grpc
      
      # VLM
      - VLM_CAPTION_ENDPOINT=https://ai.api.nvidia.com/v1/gr/meta/llama-3.2-90b-vision-instruct/chat/completions
    deploy:
      resources:
        reservations:
          devices:
            - driver: nvidia
              device_ids: ["1"]
              capabilities: [gpu]

  otel-collector:
    image: otel/opentelemetry-collector-contrib:0.91.0
    hostname: otel-collector
    command: ["--config=/etc/otel-collector-config.yaml"]
    volumes:
      - ./config/otel-collector-config.yaml:/etc/otel-collector-config.yaml
    # command: /bin/bash -c "chmod -R 744 /etc"  # Set read permissions for all files in /etc in case the host OS has adjusted them 
    ports:
      - "9988:9988" # Prometheus metrics exposed by the collector
      - "8889:8889" # Prometheus exporter metrics
      - "13133:13133" # health_check extension
      - "9411" # Zipkin receiver
      - "4317:4317" # OTLP gRPC receiver
      - "4318:4318" # OTLP/HTTP receiver
      - "55680:55679" # zpages extension
    depends_on:
      - zipkin

  zipkin:
    image: openzipkin/zipkin
    environment:
      JAVA_OPTS: "-Xms4g -Xmx8g -XX:+ExitOnOutOfMemoryError"
    ports:
      - "9411:9411" # Zipkin UI and API

  prometheus:
    image: prom/prometheus:latest
    command:
      - --web.console.templates=/etc/prometheus/consoles
      - --web.console.libraries=/etc/prometheus/console_libraries
      - --storage.tsdb.retention.time=1h
      - --config.file=/etc/prometheus/prometheus-config.yaml
      - --storage.tsdb.path=/prometheus
      - --web.enable-lifecycle
      - --web.route-prefix=/
      - --enable-feature=exemplar-storage
      - --enable-feature=otlp-write-receiver
    volumes:
      - ./config/prometheus.yaml:/etc/prometheus/prometheus-config.yaml
    ports:
      - "9090:9090"

  grafana:
    container_name: grafana-service
    image: grafana/grafana
    ports:
      - "3000:3000"

  etcd:
    # Turn on to leverage the `vdb_upload` task
    restart: always
    container_name: milvus-etcd
    image: quay.io/coreos/etcd:v3.5.5
    environment:
      - ETCD_AUTO_COMPACTION_MODE=revision
      - ETCD_AUTO_COMPACTION_RETENTION=1000
      - ETCD_QUOTA_BACKEND_BYTES=4294967296
      - ETCD_SNAPSHOT_COUNT=50000
    volumes:
      - ./.volumes/etcd:/etcd
    command: etcd -advertise-client-urls=http://127.0.0.1:2379 -listen-client-urls http://0.0.0.0:2379 --data-dir /etcd
    healthcheck:
      test: [ "CMD", "etcdctl", "endpoint", "health" ]
      interval: 30s
      timeout: 20s
      retries: 3
    profiles:
      - retrieval

  minio:
    # Turn on to leverage the `store` and `vdb_upload` task
    restart: always
    container_name: minio
    hostname: minio
    image: minio/minio:RELEASE.2023-03-20T20-16-18Z
    environment:
      MINIO_ACCESS_KEY: ${MINIO_ACCESS_KEY:-minioadmin}
      MINIO_SECRET_KEY: ${MINIO_SECRET_KEY:-minioadmin}
    ports:
      - "9001:9001"
      - "9000:9000"
    volumes:
      - ./.volumes/minio:/minio_data
    command: minio server /minio_data --console-address ":9001"
    healthcheck:
      test: [ "CMD", "curl", "-f", "http://localhost:9000/minio/health/live" ]
      interval: 30s
      timeout: 20s
      retries: 3
    profiles:
      - retrieval

  milvus:
    # Turn on to leverage the `vdb_upload` task
    restart: always
    container_name: milvus-standalone
    image: milvusdb/milvus:v2.4.9-gpu
    command: [ "milvus", "run", "standalone" ]
    hostname: milvus
    security_opt:
      - seccomp:unconfined
    environment:
      ETCD_ENDPOINTS: etcd:2379
      MINIO_ADDRESS: minio:9000
    volumes:
      - ./.volumes/milvus:/var/lib/milvus
    healthcheck:
      test: [ "CMD", "curl", "-f", "http://localhost:9091/healthz" ]
      interval: 30s
      start_period: 90s
      timeout: 20s
      retries: 3
    ports:
      - "19530:19530"
      - "9091:9091"
    deploy:
      resources:
        reservations:
          devices:
            - driver: nvidia
              device_ids: ["1"]
              capabilities: [gpu]
    depends_on:
      - "etcd"
      - "minio"
    profiles:
      - retrieval

  attu:
    # Turn on to leverage the `vdb_upload` task
    restart: always
    container_name: milvus-attu
    image: zilliz/attu:v2.3.5
    hostname: attu
    environment:
      MILVUS_URL: http://milvus:19530
    ports:
      - "3001:3000"
    depends_on:
      - "milvus"
    profiles:
      - retrieval<|MERGE_RESOLUTION|>--- conflicted
+++ resolved
@@ -3,130 +3,6 @@
 # SPDX-License-Identifier: Apache-2.0
 
 services:
-<<<<<<< HEAD
-=======
-  redis:
-    image: "redis/redis-stack"
-    ports:
-      - "6379:6379"
-
-  yolox:
-    image: ${YOLOX_IMAGE:-nvcr.io/ohlfw0olaadg/ea-participants/nv-yolox-structured-images-v1}:${YOLOX_TAG:-0.2.0}
-    ports:
-      - "8000:8000"
-      - "8001:8001"
-      - "8002:8002"
-    user: root
-    environment:
-      - NIM_HTTP_API_PORT=8000
-      - NIM_TRITON_LOG_VERBOSE=1
-      - NGC_API_KEY=${NIM_NGC_API_KEY:-${NGC_API_KEY:-ngcapikey}}
-      - CUDA_VISIBLE_DEVICES=0
-      # NIM OpenTelemetry Settings
-      - NIM_OTEL_SERVICE_NAME=yolox
-      - NIM_OTEL_TRACES_EXPORTER=otlp
-      - NIM_OTEL_METRICS_EXPORTER=console
-      - NIM_OTEL_EXPORTER_OTLP_ENDPOINT=http://otel-collector:4318
-      - NIM_ENABLE_OTEL=true
-      # Triton OpenTelemetry Settings
-      - TRITON_OTEL_URL=http://otel-collector:4318/v1/traces
-      - TRITON_OTEL_RATE=1
-    deploy:
-      resources:
-        reservations:
-          devices:
-            - driver: nvidia
-              device_ids: ["1"]
-              capabilities: [gpu]
-    runtime: nvidia
-
-  deplot:
-    image: ${DEPLOT_IMAGE:-nvcr.io/ohlfw0olaadg/ea-participants/deplot}:${DEPLOT_TAG:-1.0.0}
-    ports:
-      - "8003:8000"
-      - "8004:8001"
-      - "8005:8002"
-    user: root
-    environment:
-      - NIM_HTTP_API_PORT=8000
-      - NIM_TRITON_LOG_VERBOSE=1
-      - NGC_API_KEY=${NIM_NGC_API_KEY:-${NGC_API_KEY:-ngcapikey}}
-      - CUDA_VISIBLE_DEVICES=0
-    deploy:
-      resources:
-        reservations:
-          devices:
-            - driver: nvidia
-              device_ids: ["0"]
-              capabilities: [gpu]
-    runtime: nvidia
-
-  cached:
-    image: ${CACHED_IMAGE:-nvcr.io/ohlfw0olaadg/ea-participants/cached}:${CACHED_TAG:-0.2.0}
-    shm_size: 2gb
-    ports:
-      - "8006:8000"
-      - "8007:8001"
-      - "8008:8002"
-    user: root
-    environment:
-      - NIM_HTTP_API_PORT=8000
-      - NIM_TRITON_LOG_VERBOSE=1
-      - NGC_API_KEY=${NIM_NGC_API_KEY:-${NGC_API_KEY:-ngcapikey}}
-      - CUDA_VISIBLE_DEVICES=0
-    deploy:
-      resources:
-        reservations:
-          devices:
-            - driver: nvidia
-              device_ids: ["1"]
-              capabilities: [gpu]
-    runtime: nvidia
-
-  paddle:
-    image: ${PADDLE_IMAGE:-nvcr.io/ohlfw0olaadg/ea-participants/paddleocr}:${PADDLE_TAG:-0.2.0}
-    shm_size: 2gb
-    ports:
-      - "8009:8000"
-      - "8010:8001"
-      - "8011:8002"
-    user: root
-    environment:
-      - NIM_HTTP_API_PORT=8000
-      - NIM_TRITON_LOG_VERBOSE=1
-      - NGC_API_KEY=${NIM_NGC_API_KEY:-${NGC_API_KEY:-ngcapikey}}
-      - CUDA_VISIBLE_DEVICES=0
-    deploy:
-      resources:
-        reservations:
-          devices:
-            - driver: nvidia
-              device_ids: ["1"]
-              capabilities: [gpu]
-    runtime: nvidia
-
-  embedding:
-    # NIM ON
-    image: ${EMBEDDING_IMAGE:-nvcr.io/nim/nvidia/nv-embedqa-e5-v5}:${EMBEDDING_TAG:-1.1.0}
-    shm_size: 16gb
-    ports:
-      - "8012:8000"
-      - "8013:8001"
-      - "8014:8002"
-    environment:
-      - NIM_HTTP_API_PORT=8000
-      - NIM_TRITON_LOG_VERBOSE=1
-      - NGC_API_KEY=${NIM_NGC_API_KEY:-${NGC_API_KEY:-ngcapikey}}
-      - CUDA_VISIBLE_DEVICES=0
-    deploy:
-      resources:
-        reservations:
-          devices:
-            - driver: nvidia
-              device_ids: ["1"]
-              capabilities: [gpu]
-    runtime: nvidia
->>>>>>> 364abbce
 
   nv-ingest-ms-runtime:
     image: nvcr.io/ohlfw0olaadg/ea-participants/nv-ingest:24.10.1

--- conflicted
+++ resolved
@@ -163,13 +163,7 @@
       - REDIS_MORPHEUS_TASK_QUEUE=morpheus_task_queue
       - TABLE_DETECTION_GRPC_TRITON=yolox:8001
       - TABLE_DETECTION_HTTP_TRITON=""
-<<<<<<< HEAD
-      - CUDA_VISIBLE_DEVICES=3
-=======
-      - YOLOX_GRPC_ENDPOINT=yolox:8001
-      - YOLOX_HTTP_ENDPOINT=""
-      - CUDA_VISIBLE_DEVICES=1
->>>>>>> 74445355
+      - CUDA_VISIBLE_DEVICES=1
     deploy:
       resources:
         reservations:

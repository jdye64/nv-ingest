# SPDX-FileCopyrightText: Copyright (c) 2024, NVIDIA CORPORATION & AFFILIATES.
# All rights reserved.
# SPDX-License-Identifier: Apache-2.0


import json
import logging
import time
from io import BytesIO
from typing import List

import click
import pkg_resources
from nv_ingest_client.cli.util.click import LogLevel
from nv_ingest_client.cli.util.click import click_match_and_validate_files
from nv_ingest_client.cli.util.click import click_validate_batch_size
from nv_ingest_client.cli.util.click import click_validate_file_exists
from nv_ingest_client.cli.util.click import click_validate_task
from nv_ingest_client.cli.util.processing import create_and_process_jobs
from nv_ingest_client.cli.util.processing import report_statistics
from nv_ingest_client.cli.util.system import configure_logging
from nv_ingest_client.cli.util.system import ensure_directory_with_permissions
from nv_ingest_client.client import NvIngestClient
from nv_ingest_client.message_clients.rest.rest_client import RestClient
from nv_ingest_client.message_clients.simple.simple_client import SimpleClient
from nv_ingest_client.util.dataset import get_dataset_files
from nv_ingest_client.util.dataset import get_dataset_statistics
from pkg_resources import DistributionNotFound
from pkg_resources import VersionConflict

try:
    NV_INGEST_VERSION = pkg_resources.get_distribution("nv_ingest").version
except (DistributionNotFound, VersionConflict):
    NV_INGEST_VERSION = "Unknown -- No Distribution found or Version conflict."

try:
    NV_INGEST_CLIENT_VERSION = pkg_resources.get_distribution("nv_ingest_client").version
except (DistributionNotFound, VersionConflict):
    NV_INGEST_CLIENT_VERSION = "Unknown -- No Distribution found or Version conflict."

logger = logging.getLogger(__name__)


@click.command()
@click.option(
    "--batch_size",
    default=10,
    show_default=True,
    type=int,
    help="Batch size (must be >= 1).",
    callback=click_validate_batch_size,
)
@click.option(
    "--doc",
    multiple=True,
    default=None,
    type=click.Path(exists=False),
    help="Add a new document to be processed (supports multiple).",
    callback=click_match_and_validate_files,
)
@click.option(
    "--dataset",
    type=click.Path(exists=False),
    default=None,
    help="Path to a dataset definition file.",
    callback=click_validate_file_exists,
)
@click.option("--client_host", default="localhost", help="DNS name or URL for the endpoint.")
@click.option("--client_port", default=6397, type=int, help="Port for the client endpoint.")
@click.option("--client_kwargs", help="Additional arguments to pass to the client.", default="{}")
@click.option("--client_type", default="rest", type=click.Choice(["rest", "simple"], case_sensitive=False),
              help="Client type used to connect to the ingest service.")
@click.option(
    "--concurrency_n", default=10, show_default=True, type=int, help="Number of inflight jobs to maintain at one time."
)
@click.option(
    "--document_processing_timeout",
    default=10,
    show_default=True,
    type=int,
    help="Timeout when waiting for a document to be processed.",
)
@click.option("--dry_run", is_flag=True, help="Perform a dry run without executing actions.")
@click.option("--fail_on_error", is_flag=True, help="Fail on error.")
@click.option("--output_directory", type=click.Path(), default=None, help="Output directory for results.")
@click.option(
    "--log_level",
    type=click.Choice([level.value for level in LogLevel], case_sensitive=False),
    default="INFO",
    show_default=True,
    help="Log level.",
)
@click.option(
    "--save_images_separately",
    is_flag=True,
    help="Save images separately from returned metadata. This can make metadata files more human readable",
)
@click.option(
    "--shuffle_dataset", is_flag=True, default=True, show_default=True, help="Shuffle the dataset before processing."
)
@click.option(
    "--task",
    multiple=True,
    callback=click_validate_task,
    help="""
\b
Task definitions in JSON format, allowing multiple tasks to be configured by repeating this option.
Each task must be specified with its type and corresponding options in the '[task_id]:{json_options}' format.

\b
Example:
  --task 'split:{"split_by":"page", "split_length":10}'
  --task 'extract:{"document_type":"pdf", "extract_text":true}'
  --task 'extract:{"document_type":"pdf", "extract_method":"doughnut"}'
  --task 'extract:{"document_type":"pdf", "extract_method":"unstructured_io"}'
  --task 'extract:{"document_type":"docx", "extract_text":true, "extract_images":true}'
  --task 'store:{"content_type":"image", "store_method":"minio", "endpoint":"minio:9000"}'
  --task 'embed:{"text":true, "tables":true}'
  --task 'vdb_upload'
  --task 'caption:{}'

\b
Tasks and Options:
- caption: Attempts to extract captions for unstructured images extracted from documents.
    Options:
      - api_key (str): API key for captioning service.
      Default: os.environ(NVIDIA_BUILD_API_KEY).'
      - endpoint_url (str): Endpoint URL for captioning service.
      Default: 'https://build.nvidia.com/meta/llama-3.2-90b-vision-instruct'.
      - prompt (str): Prompt for captioning service.
      Default: 'Caption the content of this image:'.
\b
- dedup: Identifies and optionally filters duplicate images in extraction.
    Options:
      - content_type (str): Content type to deduplicate ('image').
      - filter (bool): When set to True, duplicates will be filtered, otherwise, an info message will be added.
\b
- embed: Computes embeddings on multimodal extractions.
    Options:
    - filter_errors (bool): Flag to filter embedding errors. Optional.
    - tables (bool): Flag to create embeddings for table extractions. Optional.
    - text (bool): Flag to create embeddings for text extractions. Optional.
\b
- extract: Extracts content from documents, customizable per document type.
    Can be specified multiple times for different 'document_type' values.
    Options:
    - document_type (str): Document format ('pdf', 'docx', 'pptx', 'html', 'xml', 'excel', 'csv', 'parquet'). Required.
    - extract_charts (bool): Enables chart extraction. Default: False.
    - extract_images (bool): Enables image extraction. Default: False.
    - extract_method (str): Extraction technique. Defaults are smartly chosen based on 'document_type'.
    - extract_tables (bool): Enables table extraction. Default: False.
    - extract_text (bool): Enables text extraction. Default: False.
    - text_depth (str): Text extraction granularity ('document', 'page'). Default: 'document'.
        Note: this will affect the granularity of text extraction, and the associated metadata. ie. 'page' will extract
        text per page and you will get page-level metadata, 'document' will extract text for the entire document so
        elements like page numbers will not be associated with individual text elements.
\b
- filter: Identifies and optionally filters images above or below scale thresholds.
    Options:
      - content_type (str): Content type to filter ('image').
      - filter (bool): When set to True, filtered images will be excluded; otherwise, an info message will be added.
      - max_aspect_ratio (Union[float, int]): Maximum allowable aspect ratio of extracted image.
      - min_aspect_ratio (Union[float, int]): Minimum allowable aspect ratio of extracted image.
      - min_size (int): Minimum allowable size of extracted image.
\b
- split: Divides documents according to specified criteria.
    Options:
    - max_character_length (int): Maximum segment character count. No default.
    - sentence_window_size (int): Sentence window size. No default.
    - split_by (str): Criteria ('page', 'size', 'word', 'sentence'). No default.
    - split_length (int): Segment length. No default.
    - split_overlap (int): Segment overlap. No default.
\b
- store: Stores any images extracted from documents.
    Options:
    - images (bool): Flag to write extracted images to object store.
    - structured (bool): Flag to write extracted charts and tables to object store.
    - store_method (str): Storage type ('minio', ). Required.
\b
- vdb_upload: Uploads extraction embeddings to vector database.
\b
Note: The 'extract_method' automatically selects the optimal method based on 'document_type' if not explicitly stated.
""",
)
@click.option("--version", is_flag=True, help="Show version.")
@click.pass_context
def main(
<<<<<<< HEAD
    ctx,
    batch_size: int,
    client_host: str,
    client_kwargs: str,
    client_port: int,
    concurrency_n: int,
    dataset: str,
    doc: List[str],
    document_processing_timeout: int,
    dry_run: bool,
    fail_on_error: bool,
    log_level: str,
    output_directory: str,
    save_images_separately: bool,
    shuffle_dataset: bool,
    task: [str],
    version: [bool],
=======
        ctx,
        batch_size: int,
        client_host: str,
        client_kwargs: str,
        client_port: int,
        client_type: str,
        concurrency_n: int,
        dataset: str,
        doc: List[str],
        document_processing_timeout: int,
        dry_run: bool,
        fail_on_error: bool,
        log_level: str,
        output_directory: str,
        save_images_separately: bool,
        shuffle_dataset: bool,
        task: [str],
        version: [bool],
>>>>>>> 187bcfd8
):
    if version:
        click.echo(f"nv-ingest     : {NV_INGEST_VERSION}")
        click.echo(f"nv-ingest-cli : {NV_INGEST_CLIENT_VERSION}")
        return

    try:
        configure_logging(logger, log_level)
        logging.debug(f"nv-ingest-cli:params:\n{json.dumps(ctx.params, indent=2, default=repr)}")

        docs = list(doc)
        if dataset:
            dataset = dataset[0]
            logger.info(f"Processing dataset: {dataset}")
            with open(dataset, "rb") as file:
                dataset_bytes = BytesIO(file.read())

            logger.debug(get_dataset_statistics(dataset_bytes))
            docs.extend(get_dataset_files(dataset_bytes, shuffle_dataset))

        logger.info(f"Processing {len(docs)} documents.")
        if output_directory:
            _msg = f"Output will be written to: {output_directory}"
            if dry_run:
                _msg = f"[Dry-Run] {_msg}"
            else:
                ensure_directory_with_permissions(output_directory)

            logger.info(_msg)

        if not dry_run:
            logging.debug(f"Creating message client: {client_host} and port: {client_port} -> {client_kwargs}")

            if (client_type == "rest"):
                client_allocator = RestClient
            elif (client_type == "simple"):
                client_allocator = SimpleClient
            else:
                raise ValueError(f"Unknown client type: {client_type}")

            ingest_client = NvIngestClient(
                message_client_allocator=client_allocator,
                message_client_hostname=client_host,
                message_client_port=client_port,
                message_client_kwargs=json.loads(client_kwargs),
                worker_pool_size=concurrency_n,
            )

            start_time_ns = time.time_ns()
            (total_files, trace_times, pages_processed) = create_and_process_jobs(
                files=docs,
                client=ingest_client,
                tasks=task,
                output_directory=output_directory,
                batch_size=batch_size,
                timeout=document_processing_timeout,
                fail_on_error=fail_on_error,
                save_images_separately=save_images_separately,
            )

            report_statistics(start_time_ns, trace_times, pages_processed, total_files)

    except Exception as err:
        logging.error(f"Error: {err}")
        raise


if __name__ == "__main__":
    main()<|MERGE_RESOLUTION|>--- conflicted
+++ resolved
@@ -68,8 +68,12 @@
 @click.option("--client_host", default="localhost", help="DNS name or URL for the endpoint.")
 @click.option("--client_port", default=6397, type=int, help="Port for the client endpoint.")
 @click.option("--client_kwargs", help="Additional arguments to pass to the client.", default="{}")
-@click.option("--client_type", default="rest", type=click.Choice(["rest", "simple"], case_sensitive=False),
-              help="Client type used to connect to the ingest service.")
+@click.option(
+    "--client_type",
+    default="rest",
+    type=click.Choice(["rest", "simple"], case_sensitive=False),
+    help="Client type used to connect to the ingest service.",
+)
 @click.option(
     "--concurrency_n", default=10, show_default=True, type=int, help="Number of inflight jobs to maintain at one time."
 )
@@ -185,12 +189,12 @@
 @click.option("--version", is_flag=True, help="Show version.")
 @click.pass_context
 def main(
-<<<<<<< HEAD
     ctx,
     batch_size: int,
     client_host: str,
     client_kwargs: str,
     client_port: int,
+    client_type: str,
     concurrency_n: int,
     dataset: str,
     doc: List[str],
@@ -203,26 +207,6 @@
     shuffle_dataset: bool,
     task: [str],
     version: [bool],
-=======
-        ctx,
-        batch_size: int,
-        client_host: str,
-        client_kwargs: str,
-        client_port: int,
-        client_type: str,
-        concurrency_n: int,
-        dataset: str,
-        doc: List[str],
-        document_processing_timeout: int,
-        dry_run: bool,
-        fail_on_error: bool,
-        log_level: str,
-        output_directory: str,
-        save_images_separately: bool,
-        shuffle_dataset: bool,
-        task: [str],
-        version: [bool],
->>>>>>> 187bcfd8
 ):
     if version:
         click.echo(f"nv-ingest     : {NV_INGEST_VERSION}")
@@ -256,9 +240,9 @@
         if not dry_run:
             logging.debug(f"Creating message client: {client_host} and port: {client_port} -> {client_kwargs}")
 
-            if (client_type == "rest"):
+            if client_type == "rest":
                 client_allocator = RestClient
-            elif (client_type == "simple"):
+            elif client_type == "simple":
                 client_allocator = SimpleClient
             else:
                 raise ValueError(f"Unknown client type: {client_type}")

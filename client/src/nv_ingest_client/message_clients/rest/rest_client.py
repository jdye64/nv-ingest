--- conflicted
+++ resolved
@@ -13,13 +13,6 @@
 import logging
 import re
 import time
-<<<<<<< HEAD
-from typing import Any, Optional
-
-import httpx
-import requests
-from nv_ingest_client.message_clients import MessageClientBase
-=======
 from typing import Any
 
 import httpx
@@ -28,7 +21,6 @@
 
 from nv_ingest_client.message_clients import MessageBrokerClientBase
 from nv_ingest_client.message_clients.simple.simple_client import ResponseSchema
->>>>>>> 187bcfd8
 
 logger = logging.getLogger(__name__)
 
@@ -184,13 +176,8 @@
         Returns:
             str: Fully validated URL
         """
-<<<<<<< HEAD
-        if not re.match(r"^https?://", user_provided_url):
-            # Add the default `http://` if its not already present in the URL
-=======
         if not re.match(r'^https?://', user_provided_url):
             # Add the default `http://` if it's not already present in the URL
->>>>>>> 187bcfd8
             user_provided_url = f"http://{user_provided_url}:{user_provided_port}"
         else:
             user_provided_url = f"{user_provided_url}:{user_provided_port}"
@@ -222,19 +209,11 @@
 
                 response_code = result.status_code
                 if response_code in _TERMINAL_RESPONSE_STATUSES:
-<<<<<<< HEAD
-                    # Any terminal response code results in a RuntimeError
-                    raise RuntimeError(
-                        f"A terminal response code: {response_code} was received \
-                                       when fetching JobSpec: {job_id} with server response \
-                                        '{result.text}'"
-=======
                     # Terminal response code; return error ResponseSchema
                     return ResponseSchema(
                         response_code=1,
                         response_reason=f"Terminal response code {response_code} received when fetching JobSpec: {job_id}",
                         response=result.text
->>>>>>> 187bcfd8
                     )
                 else:
                     # If the result contains a 200 then return the raw JSON string response
@@ -307,32 +286,15 @@
 
                 response_code = result.status_code
                 if response_code in _TERMINAL_RESPONSE_STATUSES:
-<<<<<<< HEAD
-                    # Any terminal response code results in a RuntimeError
-                    raise RuntimeError(
-                        f"A terminal response code: {response_code} was received \
-                                       when submitting JobSpec: {'TODO'} with server response \
-                                        '{result.text}'"
-=======
                     # Terminal response code; return error ResponseSchema
                     return ResponseSchema(
                         response_code=1,
                         response_reason=f"Terminal response code {response_code} received when submitting JobSpec",
                         trace_id=result.headers.get('x-trace-id')
->>>>>>> 187bcfd8
                     )
                 else:
                     # If 200 we are good, otherwise let's try again
                     if response_code == 200:
-<<<<<<< HEAD
-                        logger.debug(
-                            f"JobSpec successfully submitted to http \
-                                     endpoint {self._submit_endpoint}, Resulting JobId: {result.json()}"
-                        )
-                        # The REST interface returns a JobId, so we capture that here
-                        x_trace_id = result.headers["x-trace-id"]
-                        return x_trace_id, result.json()
-=======
                         logger.debug(f"JobSpec successfully submitted to http endpoint {self._submit_endpoint}")
                         # The REST interface returns a JobId, so we capture that here
                         x_trace_id = result.headers.get('x-trace-id')
@@ -343,7 +305,6 @@
                             transaction_id=result.text,
                             trace_id=x_trace_id
                         )
->>>>>>> 187bcfd8
                     else:
                         # Retry the operation
                         retries = self.perform_retry_backoff(retries)
@@ -390,17 +351,9 @@
         RuntimeError
             Raised if the maximum number of retry attempts has been reached.
         """
-<<<<<<< HEAD
-        backoff_delay = min(2**existing_retries, self._max_backoff)
-        logger.debug(
-            f"Retry #: {existing_retries} of max_retries: {self.max_retries} \
-                        | current backoff_delay: {backoff_delay} of max_backoff: {self._max_backoff}"
-        )
-=======
         backoff_delay = min(2 ** existing_retries, self._max_backoff)
         logger.debug(
             f"Retry #: {existing_retries} of max_retries: {self.max_retries} | current backoff_delay: {backoff_delay}s of max_backoff: {self._max_backoff}s")
->>>>>>> 187bcfd8
 
         if self.max_retries > 0 and existing_retries < self.max_retries:
             logger.error(f"Operation failed, retrying in {backoff_delay}s...")

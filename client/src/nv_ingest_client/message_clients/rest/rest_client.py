--- conflicted
+++ resolved
@@ -12,12 +12,7 @@
 
 import logging
 import time
-<<<<<<< HEAD
-from typing import Any, Tuple
-from typing import Optional
-=======
 from typing import Any
->>>>>>> 6140aaf9
 
 import httpx
 import requests
@@ -228,11 +223,7 @@
                     response=None
                 )
 
-<<<<<<< HEAD
-    def submit_message(self, _: str, message: str) -> Tuple[str, str]:
-=======
     def submit_message(self, channel_name: str, message: str, for_nv_ingest: bool = False) -> ResponseSchema:
->>>>>>> 6140aaf9
         """
         Submits a JobSpec to a specified HTTP endpoint with retries on failure.
 

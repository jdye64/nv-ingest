--- conflicted
+++ resolved
@@ -2,9 +2,6 @@
 # All rights reserved.
 # SPDX-License-Identifier: Apache-2.0
 
-<<<<<<< HEAD
-from abc import ABC, abstractmethod
-=======
 # NOTE: This code is duplicated from the ingest service:
 # src/nv_ingest/util/message_brokers/client_base.py
 # Eventually we should move all client wrappers for the message broker into a shared library that both the ingest
@@ -13,7 +10,6 @@
 from abc import ABC
 from abc import abstractmethod
 from typing import Any
->>>>>>> 187bcfd8
 
 
 class MessageBrokerClientBase(ABC):

# SPDX-FileCopyrightText: Copyright (c) 2024, NVIDIA CORPORATION & AFFILIATES.
# All rights reserved.
# SPDX-License-Identifier: Apache-2.0


# pylint: disable=too-few-public-methods
# pylint: disable=too-many-arguments

import logging
from typing import Dict
from typing import Literal

from pydantic import BaseModel
from pydantic import root_validator

from .task_base import Task

logger = logging.getLogger(__name__)

_DEFAULT_STORE_METHOD = "minio"


class StoreEmbedTaskSchema(BaseModel):

    class Config:
        extra = "allow"


class StoreTaskSchema(BaseModel):
    store_method: str = None

    @root_validator(pre=True)
    def set_default_store_method(cls, values):
        store_method = values.get("store_method")

        if store_method is None:
            values["store_method"] = _DEFAULT_STORE_METHOD
        return values

    class Config:
        extra = "allow"


class StoreTask(Task):
    """
    Object for image storage task.
    """

    _Type_Content_Type = Literal["image",]

    _Type_Store_Method = Literal["minio",]

    def __init__(
        self,
        structured: bool = True,
        images: bool = False,
        store_method: _Type_Store_Method = None,
        params: dict = None,
<<<<<<< HEAD
        **extra_params
=======
        **extra_params,
>>>>>>> 0d95cecf
    ) -> None:
        """
        Setup Store Task Config
        """
        super().__init__()

        self._structured = structured
        self._images = images
        self._store_method = store_method or "minio"
        self._params = params
        self._extra_params = extra_params


    def __str__(self) -> str:
        """
        Returns a string with the object's config and run time state
        """
        info = ""
        info += "Store Task:\n"
        info += f"  store structured types: {self._structured}\n"
        info += f"  store image types: {self._images}\n"
        info += f"  store method: {self._store_method}\n"
        for key, value in self._extra_params.items():
            info += f"  {key}: {value}\n"
        for key, value in self._params.items():
            info += f"  {key}: {value}\n"
        return info

    def to_dict(self) -> Dict:
        """
        Convert to a dict for submission to redis (fixme)
        """

        task_properties = {
            "method": self._store_method,
            "structured": self._structured,
            "images": self._images,
            "params": self._params,
            **self._extra_params,
        }

        return {"type": "store", "task_properties": task_properties}


class StoreEmbedTask(Task):
    """
    Object for image storage task.
    """

    _Type_Content_Type = Literal["embedding",]

    _Type_Store_Method = Literal["minio",]

<<<<<<< HEAD

    def __init__(
        self,
        params: dict = None,
        **extra_params
    ) -> None:
=======
    def __init__(self, params: dict = None, **extra_params) -> None:
>>>>>>> 0d95cecf
        """
        Setup Store Task Config
        """
        super().__init__()

<<<<<<< HEAD
        self._params = params
=======
        self._params = params or {}
>>>>>>> 0d95cecf
        self._extra_params = extra_params

    def __str__(self) -> str:
        """
        Returns a string with the object's config and run time state
        """
        info = ""
        info += "Store Embed Task:\n"
        for key, value in self._extra_params.items():
            info += f"  {key}: {value}\n"
        for key, value in self._params.items():
            info += f"  {key}: {value}\n"
        return info

    def to_dict(self) -> Dict:
        """
        Convert to a dict for submission to redis (fixme)
        """
        task_properties = {
            "params": self._params,
            **self._extra_params,
        }

<<<<<<< HEAD
        return {"type": "store_embedding", "task_properties": task_properties}
=======
        return {"type": "store_embedding", "task_properties": task_properties}
>>>>>>> 0d95cecf
<|MERGE_RESOLUTION|>--- conflicted
+++ resolved
@@ -56,11 +56,7 @@
         images: bool = False,
         store_method: _Type_Store_Method = None,
         params: dict = None,
-<<<<<<< HEAD
-        **extra_params
-=======
         **extra_params,
->>>>>>> 0d95cecf
     ) -> None:
         """
         Setup Store Task Config
@@ -72,7 +68,6 @@
         self._store_method = store_method or "minio"
         self._params = params
         self._extra_params = extra_params
-
 
     def __str__(self) -> str:
         """
@@ -114,26 +109,13 @@
 
     _Type_Store_Method = Literal["minio",]
 
-<<<<<<< HEAD
-
-    def __init__(
-        self,
-        params: dict = None,
-        **extra_params
-    ) -> None:
-=======
     def __init__(self, params: dict = None, **extra_params) -> None:
->>>>>>> 0d95cecf
         """
         Setup Store Task Config
         """
         super().__init__()
 
-<<<<<<< HEAD
-        self._params = params
-=======
         self._params = params or {}
->>>>>>> 0d95cecf
         self._extra_params = extra_params
 
     def __str__(self) -> str:
@@ -157,8 +139,4 @@
             **self._extra_params,
         }
 
-<<<<<<< HEAD
-        return {"type": "store_embedding", "task_properties": task_properties}
-=======
-        return {"type": "store_embedding", "task_properties": task_properties}
->>>>>>> 0d95cecf
+        return {"type": "store_embedding", "task_properties": task_properties}
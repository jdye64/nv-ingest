--- conflicted
+++ resolved
@@ -24,12 +24,7 @@
     "ExtractTask",
     "is_valid_task_type",
     "SplitTask",
-<<<<<<< HEAD
-    "StoreEmbedTask"
-=======
-    "StoreEmbedTask",
->>>>>>> 0d95cecf
-    "StoreTask",
+    "StoreEmbedTask" "StoreTask",
     "TableExtractionTask",
     "Task",
     "task_factory",

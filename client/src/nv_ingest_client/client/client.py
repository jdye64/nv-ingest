--- conflicted
+++ resolved
@@ -10,10 +10,6 @@
 import logging
 import math
 import time
-<<<<<<< HEAD
-from concurrent.futures import Future, ThreadPoolExecutor, as_completed
-from typing import Any, Callable, Dict, List, Optional, Tuple, Union
-=======
 import traceback
 from concurrent.futures import Future
 from concurrent.futures import ThreadPoolExecutor
@@ -25,7 +21,6 @@
 from typing import Optional
 from typing import Tuple
 from typing import Union
->>>>>>> 187bcfd8
 
 from nv_ingest_client.message_clients import MessageBrokerClientBase
 from nv_ingest_client.message_clients.rest.rest_client import RestClient
@@ -62,15 +57,6 @@
     """
 
     def __init__(
-<<<<<<< HEAD
-        self,
-        message_client_allocator: Callable[..., RestClient] = RestClient,
-        message_client_hostname: Optional[str] = "localhost",
-        message_client_port: Optional[int] = 7670,
-        message_client_kwargs: Optional[Dict] = None,
-        msg_counter_id: Optional[str] = "nv-ingest-message-id",
-        worker_pool_size: int = 1,
-=======
             self,
             message_client_allocator: Type[MessageBrokerClientBase] = RestClient,
             message_client_hostname: Optional[str] = "localhost",
@@ -78,7 +64,6 @@
             message_client_kwargs: Optional[Dict] = None,
             msg_counter_id: Optional[str] = "nv-ingest-message-id",
             worker_pool_size: int = 1,
->>>>>>> 187bcfd8
     ) -> None:
         """
         Initializes the NvIngestClient with a client allocator, REST configuration, a message counter ID,
@@ -312,14 +297,8 @@
         """
 
         try:
-<<<<<<< HEAD
-            job_state = self._get_and_check_job_state(
-                job_index, required_state=[JobStateEnum.SUBMITTED, JobStateEnum.SUBMITTED_ASYNC]
-            )
-=======
             job_state = self._get_and_check_job_state(job_index, required_state=[JobStateEnum.SUBMITTED,
                                                                                  JobStateEnum.SUBMITTED_ASYNC])
->>>>>>> 187bcfd8
             response = self._message_client.fetch_message(job_state.job_id, timeout)
 
             if (response.response_code == 0):

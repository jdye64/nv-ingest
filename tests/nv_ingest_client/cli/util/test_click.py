# SPDX-FileCopyrightText: Copyright (c) 2024, NVIDIA CORPORATION & AFFILIATES.
# All rights reserved.
# SPDX-License-Identifier: Apache-2.0

import json
from unittest.mock import Mock
from unittest.mock import patch

import click
import pytest
from nv_ingest_client.cli.util.click import click_match_and_validate_files
from nv_ingest_client.cli.util.click import click_validate_batch_size
from nv_ingest_client.cli.util.click import click_validate_file_exists
from nv_ingest_client.cli.util.click import click_validate_task
from nv_ingest_client.cli.util.click import debug_print_click_options
from nv_ingest_client.cli.util.click import pre_process_dataset
from nv_ingest_client.primitives.tasks import ExtractTask
from nv_ingest_client.primitives.tasks import SplitTask
from nv_ingest_client.primitives.tasks import StoreEmbedTask
from nv_ingest_client.primitives.tasks import StoreTask
from nv_ingest_client.primitives.tasks import StoreEmbedTask


_MODULE_UNDER_TEST = "nv_ingest_client.cli.util.click"


def test_click_validate_file_exists_with_existing_file(tmp_path):
    # Create a temporary file
    temp_file = tmp_path / "testfile.txt"
    temp_file.write_text("Some content")

    # Simulate Click's context and parameter.
    # (they can be None because the function doesn't use them directly in your case)
    ctx = None
    param = None
    value = str(temp_file)

    # Validate the existence of the temporary file
    assert click_validate_file_exists(ctx, param, value) == [
        value
    ], "The function should return the file path for an existing file."


def test_click_validate_file_exists_with_non_existing_file(tmp_path):
    # Define a non-existing file path
    non_existing_file = tmp_path / "non_existing_file.txt"

    # Simulate Click's context and parameter
    ctx = None
    param = None
    value = str(non_existing_file)

    # Test should raise a Click exception due to the non-existence of the file
    with pytest.raises(click.BadParameter):
        click_validate_file_exists(ctx, param, value)


def test_click_validate_file_exists_with_multiple_files(tmp_path):
    # Create multiple temporary files
    temp_file1 = tmp_path / "testfile1.txt"
    temp_file1.write_text("Some content")
    temp_file2 = tmp_path / "testfile2.txt"
    temp_file2.write_text("Some more content")

    # Simulate Click's context and parameter
    ctx = None
    param = None
    value = [str(temp_file1), str(temp_file2)]

    # Validate the existence of the temporary files
    assert (
        click_validate_file_exists(ctx, param, value) == value
    ), "The function should return the list of file paths for existing files."


# Testing validate_batch_size
def test_validate_batch_size_valid():
    assert click_validate_batch_size(None, None, 10) == 10, "Valid batch size should be returned as is"


def test_validate_batch_size_invalid():
    with pytest.raises(click.BadParameter):
        click_validate_batch_size(None, None, 0)


# Testing debug_print_click_options
@patch(f"{_MODULE_UNDER_TEST}.pprint")
def test_debug_print_click_options(mock_pprint):
    mock_ctx = Mock()
    mock_ctx.command.params = [click.Option(["--test"], is_flag=False)]
    mock_ctx.params = {"test": "value"}
    debug_print_click_options(mock_ctx)
    mock_pprint.assert_called_once_with({"test": "value"})


def test_validate_task_with_valid_split():
    """Test with valid split task options."""
    value = ['split:{"split_by": "page", "split_length": 10}']
    result = click_validate_task(None, None, value)

    assert "split" in result
    assert isinstance(result["split"], SplitTask)


def test_validate_task_with_valid_extract():
    """Test with valid extract task options."""
    value = ['extract:{"document_type": "pdf", "extract_method": "pdfium"}']
    result = click_validate_task(None, None, value)

    assert "extract_pdf" in result
    assert isinstance(result["extract_pdf"], ExtractTask)


def test_validate_task_with_valid_store_task():
    """Test with valid stor task options."""
    value = ['store:{"content_type": "image", "store_method": "minio", "endpoint": "localhost:9000"}']
    result = click_validate_task(None, None, value)

    assert "store" in result
    assert isinstance(result["store"], StoreTask)


<<<<<<< HEAD
def test_validate_task_with_valid_store_task():
=======
def test_validate_task_with_valid_store_embed_task():
>>>>>>> 0d95cecf
    """Test with valid stor task options."""
    value = ['store_embedding:{"endpoint": "localhost:9000"}']
    result = click_validate_task(None, None, value)

    assert "store_embedding" in result
    assert isinstance(result["store_embedding"], StoreEmbedTask)


def test_validate_task_with_invalid_task_type():
    """Test with unsupported task type."""
    value = ['unsupported:{"some_option": "value"}']
    with pytest.raises(click.BadParameter) as exc_info:
        click_validate_task(None, None, value)
    assert "Unsupported task type" in str(exc_info.value)


def test_validate_task_with_invalid_options():
    """Test validation failures due to incorrect options."""
    value = ['split:{"split_by": "unknown_method"}']
    with pytest.raises(click.BadParameter) as exc_info:
        click_validate_task(None, None, value)

    assert len(exc_info.value.args) == 1


def test_validate_task_with_incomplete_options():
    """Test validation failures due to missing required fields."""
    value = ["extract:{}"]  # Missing required 'document_type'
    with pytest.raises(click.BadParameter) as exc_info:
        click_validate_task(None, None, value)
    assert len(exc_info.value.args) == 1


@patch(f"{_MODULE_UNDER_TEST}.check_schema", side_effect=ValueError("Unsupported task type"))
def test_validate_task_with_invalid_task(mock_check_schema):
    """Test with unsupported task type."""
    value = ['unsupported:{"some_option": "value"}']
    with pytest.raises(click.BadParameter):
        click_validate_task(None, None, value)


@patch(f"{_MODULE_UNDER_TEST}.check_schema")
def test_validate_task_with_malformed_string(mock_check_schema):
    """Test with malformed task string."""
    mock_check_schema.side_effect = json.JSONDecodeError("Expecting value", "malformed_json", 0)
    value = ["split{malformed_json}"]
    with pytest.raises(click.BadParameter) as exc_info:
        click_validate_task(None, None, value)
    assert "Unsupported task type" in str(exc_info.value)


@patch(f"{_MODULE_UNDER_TEST}.check_schema")
def test_validate_task_with_json_error(mock_check_schema):
    """Test handling of JSON decode error."""
    mock_check_schema.side_effect = json.JSONDecodeError("Expecting value", "{malformed_json", 1)
    value = ['split:{"split_by": "page"']
    with pytest.raises(click.BadParameter) as exc_info:
        click_validate_task(None, None, value)

    assert len(exc_info.value.args) == 1


def create_json_file(tmp_path, content):
    """Helper function to create a temp JSON file."""
    file_path = tmp_path / "dataset.json"
    with open(file_path, "w") as f:
        json.dump(content, f)
    return str(file_path)


@pytest.fixture
def dataset(tmp_path):
    """Fixture to create a default dataset file."""
    content = {"sampled_files": ["file1.txt", "file2.txt", "file3.txt"]}
    return create_json_file(tmp_path, content)


def test_load_valid_dataset(dataset):
    """Test loading a valid dataset without shuffling."""
    files = pre_process_dataset(dataset, shuffle_dataset=False)
    assert files == ["file1.txt", "file2.txt", "file3.txt"]


def test_load_and_shuffle_dataset(tmp_path):
    """Test loading and shuffling a larger dataset."""
    # Create a larger dataset
    content = {"sampled_files": [f"file{i}.txt" for i in range(100)]}  # Creating 100 unique files
    dataset_path = create_json_file(tmp_path, content)  # Use the helper function to create the dataset file

    original_files = content["sampled_files"]
    files = pre_process_dataset(dataset_path, shuffle_dataset=True)

    assert set(files) == set(original_files), "All files should be present even if shuffled"
    assert files != original_files, "With high probability, order should be shuffled for large datasets"


def test_missing_dataset_file(tmp_path):
    """Test behavior with a non-existent dataset file."""
    non_existent_file = tmp_path / "missing.json"
    with pytest.raises(click.BadParameter):
        pre_process_dataset(str(non_existent_file), shuffle_dataset=False)


def test_malformed_json_dataset(tmp_path):
    """Test behavior with a malformed JSON file."""
    bad_json_path = tmp_path / "malformed.json"
    with open(bad_json_path, "w") as f:
        f.write("{badly: 'formatted', json: true")
    with pytest.raises(click.BadParameter):
        pre_process_dataset(str(bad_json_path), shuffle_dataset=False)


def test_empty_file_list(tmp_path):
    """Test behavior with a JSON file that contains an empty 'sampled_files' list."""
    content = {"sampled_files": []}
    file_path = create_json_file(tmp_path, content)
    files = pre_process_dataset(file_path, shuffle_dataset=True)
    assert files == [], "Expected an empty list of files"


def test_click_match_and_validate_files_found():
    with patch(f"{_MODULE_UNDER_TEST}.generate_matching_files", return_value=iter(["file1.txt", "file2.txt"])):
        result = click_match_and_validate_files(None, None, ["*.txt"])
        assert result == ["file1.txt", "file2.txt"]


def test_click_match_and_validate_files_not_found():
    with patch(f"{_MODULE_UNDER_TEST}.generate_matching_files", return_value=iter([])):
        result = click_match_and_validate_files(None, None, ["*.txt"])
        assert result == []<|MERGE_RESOLUTION|>--- conflicted
+++ resolved
@@ -18,7 +18,6 @@
 from nv_ingest_client.primitives.tasks import SplitTask
 from nv_ingest_client.primitives.tasks import StoreEmbedTask
 from nv_ingest_client.primitives.tasks import StoreTask
-from nv_ingest_client.primitives.tasks import StoreEmbedTask
 
 
 _MODULE_UNDER_TEST = "nv_ingest_client.cli.util.click"
@@ -120,11 +119,7 @@
     assert isinstance(result["store"], StoreTask)
 
 
-<<<<<<< HEAD
-def test_validate_task_with_valid_store_task():
-=======
 def test_validate_task_with_valid_store_embed_task():
->>>>>>> 0d95cecf
     """Test with valid stor task options."""
     value = ['store_embedding:{"endpoint": "localhost:9000"}']
     result = click_validate_task(None, None, value)

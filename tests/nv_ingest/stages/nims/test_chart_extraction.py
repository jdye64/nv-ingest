--- conflicted
+++ resolved
@@ -2,22 +2,12 @@
 from unittest.mock import patch
 
 import pandas as pd
-<<<<<<< HEAD
-import pytest
-import requests
-
-from nv_ingest.stages.nim.chart_extraction import _extract_chart_data  # Adjust the import as per your module
-from nv_ingest.stages.nim.chart_extraction import _update_metadata
-
-MODULE_UNDER_TEST = "nv_ingest.stages.nim.chart_extraction"  # Replace with your actual module name
-=======
 from unittest.mock import Mock, patch
 from nv_ingest.stages.nim.chart_extraction import _update_metadata
 from nv_ingest.stages.nim.chart_extraction import _extract_chart_data
 import requests
 
 MODULE_UNDER_TEST = "nv_ingest.stages.nim.chart_extraction"
->>>>>>> 187bcfd8
 
 
 @pytest.fixture

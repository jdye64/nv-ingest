--- conflicted
+++ resolved
@@ -1,7 +1,4 @@
-<<<<<<< HEAD
-=======
 #!/bin/bash
->>>>>>> 0639024e
 # SPDX-FileCopyrightText: Copyright (c) 2021-2024, NVIDIA CORPORATION & AFFILIATES. All rights reserved.
 # SPDX-License-Identifier: Apache-2.0
 #
@@ -17,7 +14,11 @@
 # See the License for the specific language governing permissions and
 # limitations under the License.
 
+
+#!/bin/bash
+
 # Activate the `nv_ingest_runtime` conda environment
+
 set -e
 . /opt/conda/etc/profile.d/conda.sh
 conda activate nv_ingest_runtime
@@ -28,26 +29,6 @@
 
 SRC_EXT="/workspace/docker/entrypoint_source_ext.sh"
 [ -f "${SRC_EXT}" ] && . "${SRC_EXT}"
-
-# Determine edge buffer size (default: 32)
-EDGE_BUFFER_SIZE="${INGEST_EDGE_BUFFER_SIZE:-32}"
-
-# Determine ingest config path, if exists and is a valid file.
-if [ -n "${INGEST_CONFIG_PATH}" ] && [ -f "${INGEST_CONFIG_PATH}" ]; then
-    CONFIG_ARG="--ingest_config_path=${INGEST_CONFIG_PATH}"
-else
-    CONFIG_ARG=""
-fi
-
-# Check if INGEST_MEM_TRACE is set to 1, true, on, or yes (case-insensitive)
-MEM_TRACE=false
-if [ -n "${INGEST_MEM_TRACE}" ]; then
-    case "$(echo "${INGEST_MEM_TRACE}" | tr '[:upper:]' '[:lower:]')" in
-        1|true|on|yes)
-            MEM_TRACE=true
-            ;;
-    esac
-fi
 
 # Determine edge buffer size (default: 32)
 EDGE_BUFFER_SIZE="${INGEST_EDGE_BUFFER_SIZE:-32}"
